import pandas as pd
import pandas as pd
from sklearn.model_selection import ParameterGrid
from .solvers import ModelSolver
import logging
import numpy as np
from scipy.optimize import minimize,minimize_scalar
import pickle as pkl
import os 


from . import UNIT_CONVENTION
E0 = 1/(UNIT_CONVENTION['J to eV']*100000) # unit_scale: 10muev
from typing import Iterable
LOGGER = logging.getLogger(__name__)
LOGGER.addHandler(logging.NullHandler())



class NotLoadedError(Exception):
    pass

#TODO: figure out whch type id indexable
class ParameterSearch():
    def __init__(self,parameter_sets:Iterable,evaluation_function,save_file:str|None=None):
        """
        Class which runs a for-loop over the specified parameters, uses them to evaluate a function, and stores the return value of
        the function. The ParameterSearch can save the result after each iteration which allows interuption of the loop without having to start all over again.
        :param parameter_sets: tuple containing args (tuple) and kwargs (dict). If the `parameter_sets` is a dict it is interpreted as kwargs only and if `parameter_sets` is a tuple of length >2 
        """
        self.parameter_sets = parameter_sets
        self.evaluation_function = evaluation_function
        self.save_file = save_file
        self._results_ = []
    
    def save(self,overwrite=False):
        """
        saving of the instance, possibly overwriting the file
        Args:
            filename: str
            overwrite: bool
        Returns:
        """
        if self.save_file is None:
            raise ValueError(f'save_file name was not passed to parametersearch. Unable to save.')
        
        import pickle as pkl
        if not overwrite:
            import os
            if os.path.exists(self.save_file):
                raise FileExistsError(f'file {self.save_file} already exists and overwrite was set to False')

        with open(self.save_file,'wb') as f:
            pkl.dump(self,f)
        
            
    def __raise_not_loaded__(self,*args,**kwargs):
        return NotLoadedError('Evaluation function cannot be saved, so the .evaluation_function attribute must be set to the evaluation funciton manually')
    
    def __getstate__(self):
        state = self.__dict__.copy()
        #state['evaluation_function']= self.__raise_not_loaded__
        return state
    
    @property
    def results(self):
        return self._results_
    
    @classmethod
    def load(cls,save_file,evaluation_function=None):
        with open(save_file,'rb') as f:
            new = pkl.load(f)
        
        if evaluation_function is not None:
            new.evaluation_function = evaluation_function
        return new

    
    def _param_set_preprocessing_(self,param_set):
        if isinstance(param_set,dict):
            param_set = (tuple(),param_set) # cast as kwargs
        elif not (isinstance(param_set,tuple)):
            param_set = ((param_set,),{})
        return param_set
        
    def run(self,save_results=True,skip_errors=True):
        
        # resume from here
        start_i = len(self._results_)
        
        for i,param_set in enumerate(self.parameter_sets[start_i:]):
            LOGGER.info(f'evaluating at grid point {i+1+start_i}/{len(self.parameter_sets)}')
            print(f'evaluating at grid point {i+1+start_i}/{len(self.parameter_sets)}')
            print(f'parameters: {param_set}')
            param_set = self._param_set_preprocessing_(param_set)
            try:
                result = self.evaluation_function(*param_set[0],**param_set[1])
                self._results_.append(result)
                if save_results: 
                    self.save(overwrite=True)
    
            except Exception as err:
                if (not skip_errors) or isinstance(err,NotLoadedError):
                    raise err
                else:
                    LOGGER.warn(f'error occured:{err}')
                    self._results_.append(np.nan)
<<<<<<< HEAD
<<<<<<< Updated upstream
                
=======
=======
>>>>>>> ecdcb497


class MPParameterSearch(ParameterSearch):
    def run(self,n_workers,save_results=True,skip_errors=True):
        import multiprocessing as mp
        
        
<<<<<<< HEAD
        N =max(n_workers,len(self.parameter_sets)) 
        LOGGER.debug(f'setting up Pool of {N} workers')
        pool = mp.Pool(N)
        LOGGER.info(f'running multiprocessing map of {len(self.parameter_sets)} parameter sets')
        import os
        base_dir = os.path.dirname(self.save_file)
        if not len(base_dir):
            base_dir = os.getcwd()
        dir_name = base_dir + '/partial_results'
        if not os.path.exists(dir_name) and save_results:
            LOGGER.info(f'making results directorty:  {dir_name}')
            os.mkdir(dir_name) # make sure that there exists a place for partial results 
        results = pool.map(MPParameterSearch.run_func,((p,self,skip_errors,save_results,i) for i,p in enumerate(self.parameter_sets)))
        self._results_ = results
        if save_results:
            self.save(overwrite=True)
        pool.close()
    @staticmethod
    def run_func(args):#inst,param_set,skip_errors):
        param_set,inst,skip_errors,save_results,i = args
        param_set = inst._param_set_preprocessing_(param_set)

        try:
            LOGGER.debug(f'running multiprocessing evaluation for element {i}')
            result = inst.evaluation_function(*param_set[0],**param_set[1])
            print(f'result: {result}')    
            if save_results:
                base_dir = os.path.dirname(inst.save_file)
                if not len(base_dir):
                    base_dir = os.getcwd()
                dir_name = base_dir + '/partial_results/'
                filename = dir_name+f'result_{i}_{inst.save_file}'
                with open(filename,'wb') as f:
                    pkl.dump(result,f)
=======
 
        pool = mp.Pool(n_workers)
        
        results = pool.map(MPParameterSearch.run_func,((p,self,skip_errors) for p in self.parameter_sets))
        self._results_ = results
        if save_results:
            self.save(overwrite=True)
    
    @staticmethod
    def run_func(args):#inst,param_set,skip_errors):
        param_set,inst,skip_errors = args
        param_set = inst._param_set_preprocessing_(param_set)

        try:
            result = inst.evaluation_function(*param_set[0],**param_set[1])
            print(f'result: {result}')    
>>>>>>> ecdcb497
            return result
        except Exception as err:
            if not skip_errors:
                raise err
            LOGGER.info(f'error occured: {err}')
            return None
<<<<<<< HEAD
>>>>>>> Stashed changes
=======
>>>>>>> ecdcb497
    
class GridSearch(ParameterSearch):
    """
    Specific ParameterSearch where the parameters sets are formed by a ParameterGrid (checking all combinations of values for the different arguments)
    """
    def __init__(self,parameter_grid,evaluation_function,save_file=None):
        """
        :param dict|list parameter_grid:
        :param ModelSolver solver:
        :param Callable ef_construction:
        :param bool exact_point_set: Whether the specified parameter grid should be interpreted as a list of the exact parameter specification, rather
        a list of parameters and posible values to combine.
        :param Callable post_processing_func: the function to apply to the outcome of the model and save the return of this function.
        The function must take the EF model, the Parameter set passed to the ef_construction function and the model results
        """
        self.parameter_grid = parameter_grid # the possible parameters which to run the model for


        parameter_sets = list(ParameterGrid(parameter_grid))
        super(GridSearch,self).__init__(parameter_sets,evaluation_function,save_file)
        


    def to_dataframe(self,results_formatter = None)-> pd.DataFrame:
        df=pd.DataFrame(self.parameter_sets)
        res = self._results_ + [None]*(len(self.parameter_sets)-len(self._results_))
        if results_formatter is not None:
            res = [results_formatter(r) for r in res]
        df['results'] = res
        """
        evals = [r[0] for r in self.results]
        evecs = [r[1] for r in self.results]
        n_gridpoints = len(self.grid_points)
        evals = evals + [np.nan]*(n_gridpoints-len(evals))
        evecs = evecs + [np.nan]*(n_gridpoints-len(evecs))
        df['evals'] = evals
        df['evecs'] = evecs
        """
        return df


class VerboseGridSearch(GridSearch):
    def __init__(self,parameter_grid,evaluation_func,exact_point_set = False):
        """
        Particlular GridSearch where the evaluation function is simply run with the parameters as input and the return value of the function is the result
        :param parameter_grid:
        :param evaluation_func:
        :param exact_point_set:
        """
        super().__init__(parameter_grid,None,None,None,exact_point_set)
        self.evaluation_func = evaluation_func


    def __getstate__(self):
        state = self.__dict__.copy()
        state['evaluation_func'] = None

        return state
    def run_gridsearch(self,sparse=True,save=None,skip_errors=False):

        """
        :param skip_errors:
        :param int n_saves: How many eigenvectors of each gridpoint to store
        :param bool skip_errors: Whether to ingore any errors raised
        :return:
        """
        resume_from = len(self.results)
        for i,parameter_set in enumerate(self.grid_points):
            if i<resume_from:
                continue # skip the ones we have seen
            LOGGER.info(f'evaluating at grid point {i+1}/{len(self.grid_points)}')
            try:

                result = self.evaluation_func(parameter_set)
                self.results.append(result)
            except Exception as err:
                if skip_errors:
                    LOGGER.warning(err)
                    self.results.append(np.nan)
                else:
                    raise err

            if save is not None:
                LOGGER.info(f'saving results to {save}')
                self.save(save, overwrite=True)


class GridSearchDB(GridSearch):
    """
    Wraps a shelf for storing large amounts of data from each grid-point. recording the data into a pandas dataframe,
    the results are not put in directly but rather, functions applied to the results can be applied
    """

    class DictDatabase():
        def __init__(self,filename):
            self.filename = filename

        def __setitem__(self, key, value):
            if isinstance(value, np.ndarray):
                value_type = 'np.ndarray'
                value = value.tolist()
            else:
                value_type = str(type(value))
            import pysos
            db=pysos.Dict(self.filename)
            db[key] = (value,value_type)

        def __getitem__(self, item):

            import pysos
            db = pysos.Dict(self.filename)
            value,val_type = db[item]
            if val_type == 'np.ndarray':
                value = np.array(value)
            return value

        def __iter__(self):

            import pysos
            db = pysos.Dict(self.filename)
            for k in db.keys():
                yield k

        def items(self):

            import pysos
            db = pysos.Dict(self.filename)
            for k in db.keys():
                yield k,db[k]

        def keys(self):

            import pysos
            return pysos.Dict(self.filename).keys()

    def __init__(self, parameter_grid, solver, ef_construction, evaluation_function,db_path):
        self.db_path = db_path
        self.__db__ = self.DictDatabase(db_path)
        super().__init__(parameter_grid, solver, ef_construction, evaluation_function)
        self.results = None
        self.n_results = 0


    def save(self,filename,overwrite=True):
        """
        saves everything possible for later retrieval
        """
        state = self.__dict__.copy()
        del state['__db__']
        del state['construction']
        del state['evaluation_function']
        del state['_grid_points_']
        del state['solver']
        self.__db__['__meta__'] = state
        pass

    @classmethod
    def load(cls,solver,ef_construction,evaluation_function,filename):
        db = cls.DictDatabase(filename)
        if '__meta__' not in db.keys():
            raise AttributeError(f'database was not saved and gridsearch can therefore not be loaded')
        state = db['__meta__']
        parameter_grid = state['parameter_grid']
        new = cls(parameter_grid,solver,ef_construction,evaluation_function,filename)
        new.__dict__.update(state)
        return new
    def run_gridsearch(self, sparse=True, save=None, skip_errors=False):

        resume_from = self.n_results
        for i,parameter_set in enumerate(self.grid_points):
            if i<resume_from:
                continue # skip the ones we have seen
            LOGGER.info(f'evaluating at grid point {i+1}/{len(self.grid_points)}')
            ef_model = self.ef_construction_func(**parameter_set)
            result = self.solver.solve(ef_model,sparse)
            evaluation = self.post_processing_func(ef_model, parameter_set, result)
            LOGGER.info(f'saving results to {self.db_path}')
            self.__db__[i] = evaluation
            self.n_results +=1
    def to_dataframe(self):
        paramgrid = ParameterGrid(self.parameter_grid)
        df = pd.DataFrame(paramgrid)
        if self.__n_computed_results__:
            for i in range(self.__n_computed_results__):
                df[f'result_{i}'] = self.__db__[f'result_{i}']
        else:
            # if no result is computed, try to place all results in the dataframe
            try:
                results = [self.__db__[i] for i in range(self.n_results)]+ [np.nan]*(len(self.grid_points)-self.n_results)
                df['results'] = results
            except MemoryError as err:
                LOGGER.info(f'MemoryError: {err}. Unable to add results to dataframe')

        return df


    def process_results(self,function):
        """
        Applies funciton to every entry in the database and adds the result to the database
        Args:
            function:

        Returns:

        """
        computed = [function(r) for k,r in self.__db__.items() if isinstance(k,int)]
        name = f'result_{self.__n_computed_results__}'
        self.__db__[name] = computed
    @property
    def __n_computed_results__(self):
        res_number = 0
        for k in self.__db__.keys():
            if isinstance(k, str) and k[0] == 'r':
                res_number = max((res_number,k[-1]))

        return res_number


class GridSearchCSV(GridSearch):

    def save(self,filename,overwrite=False):

        if not overwrite:
            import os
            if os.path.exists(filename):
                raise FileExistsError(f'file {filename} already exists and overwrite was set to False')

        df = self.to_dataframe()
        df.to_csv(filename)


def detuning_parameter_set(default_values,detuning_range,n_points,signature=(-1,+1)):
    """
    Constructs a parameter_grid list for plotting bound state energies as functions of detuning
    :param dict default_values: dictionary of length 2 where the parameter names are the keys and their default values
    are the values.
    :param tuple[float,2]|float detuning_range: how far the detuning has to go away from the default value
    :param int n_points: Number of points in the set
    :return:
    """

    if isinstance(detuning_range,float):
        detuning_range = (-detuning_range,detuning_range)
    elif len(detuning_range)>2 or (detuning_range[0]>0 == detuning_range[1]>0):
        raise ValueError(f'detuning range: {detuning_range} not understood, should be a tuple of two elements of different sign')

    detuning_vals = np.linspace(detuning_range[0],detuning_range[1],n_points)
    # we probably always want to evaluate at the exact midpoint as well so we add that to the list
    detuning_vals= np.sort(np.array(detuning_vals.tolist()+[0]))
    if len(default_values)!=2:
        raise SyntaxError(f'default values must be a dict of length 2')

    val_1,val_2 = default_values.keys()

    parameter_grid = [{val_1: default_values[val_1]+signature[0]*delta/2,
                       val_2: default_values[val_2]+signature[1]*delta/2} for delta in detuning_vals]
    return parameter_grid


def quadrant_parameter_set(parameter_names,E0,detuning_range,n_points,quadrant):
    """
    Constructs parameter sets for detuning around (E,E), (-E,E), (-E,-E) or (E,-E)
    :param parameter_names:
    :param E0:
    :param detuning_range:
    :param n_points:
    :param quadrant:
    :return:
    """
    if quadrant == 1:
        default_values = {parameter_names[0]: E0,
                          parameter_names[1]: E0}
        signature = (-1,+1)

    elif quadrant == 2:
        default_values = {parameter_names[0]: E0,
                          parameter_names[1]: -E0}
        signature = (-1,-1)
    elif quadrant == 3:
        default_values = {parameter_names[0]: -E0,
                          parameter_names[1]: -E0}
        signature = (+1,-1)
    elif quadrant == 4:
        default_values = {parameter_names[0]: E0,
                          parameter_names[1]: -E0}
        signature = (+1,+1)
    return detuning_parameter_set(default_values,detuning_range,n_points,signature)



class MinimizationSearch():
    __SCALING_CONSTANT__ = 100  # When normalizing parameters in the solver search they will be set to this

    def __init__(self,func,default_values,parameter_bounds,**minimization_kwargs):
        """
        Searches the parameter_space for where the post_processing function is minimized.
        :param func: function to minimize
        :param default_values: Dictionary containing parameters to alter and their default value (initial guess)
        :param parameter_bounds: Dictionary with same keys ad default_values specifying the min and max range of each parameter
        :param minimization_kwargs: Kwargs to pass to scipy.optimize.minimize
        """
        self.minimization_kwargs = minimization_kwargs
        self.default_param_values = default_values

        
        self.is_scalar =  len(self.default_param_values) == 1
        if 'method' not in self.minimization_kwargs.keys():
            if self.is_scalar:
                if 'bracket' in self.minimization_kwargs:
                    self.minimization_kwargs['method'] = 'brent'
                else:
                    self.minimization_kwargs['method'] = 'bounded'
            else:
                self.minimization_kwargs['method'] = 'SLSQP' # default minimization method

        
        
        
        

        self.func = func

        self.parameter_bounds = parameter_bounds

        # define a specific key ordering which specifies how to convert the tuple x in the optimization function to
        self.key_ordering = tuple(self.default_param_values.keys())
        # the keyword parameter_set
        self.minimization_func = None
        self.param_normalization = {}
        for k,v in self.default_param_values.items():
            try:
                bound = parameter_bounds[k]
                scale = (bound[1]-bound[0])/(2*MinimizationSearch.__SCALING_CONSTANT__)
                shift = (bound[0]+bound[1])/2 + v 
                self.param_normalization[k] = (scale,shift)
                
                
            except TypeError as err:
                raise TypeError(f'unable to set norm for parameter {k} with default value {k} and bounds {self.parameter_bounds[k]}') from err

        self.minimum=None

    def __make_optimization_func__(self):
        """
        Constructs function which can be passed to scipy minimiztion function
        :return:
        """

        """
        class optimization_runner():
            def __init__(self,input_scale,output_scale=None,):
                self.input_scale = input_scale
                self.output_scale=output_scale
                self.gridsearch_instance = gridsearch_self
                self.first_run = None

            def __call__(self,x):

                def single_run(xval):
                    if gridsearch_self.__key_ordering__:
                        arg_dict = {k: xx * self.input_scale[k] for k, xx in zip(self.gridsearch_instance.__key_ordering__, xval)}

                    else:
                        arg_dict = xval * self.input_scale

                    LOGGER.debug(f'costructing model with arguments: {arg_dict}\n constructed from {xval}')
                    ef_model = self.gridsearch_instance.ef_construction_func(arg_dict)
                    LOGGER.debug(f'solving model')
                    solution = self.gridsearch_instance.solver.solve(ef_model)

                    if self.first_run is None:
                        LOGGER.debug(f'setting first run results for this')
                        self.first_run = (xval, solution)

                    LOGGER.debug(f'processing solution')
                    return_val = self.gridsearch_instance.post_processing_func(ef_model, arg_dict, solution)
                    if self.output_scale is None:
                        LOGGER.debug(f'setting output scale to {return_val/MinimizationSearch.__SCALING_CONSTANT__}')
                        self.output_scale = return_val/MinimizationSearch.__SCALING_CONSTANT__

                    return_val = return_val/self.output_scale
                    LOGGER.debug(f'evaluated to: {return_val}\n')

                    return return_val

                if isinstance(x, Iterable):
                    return_val = [single_run(xval) for xval in x]
                else:
                    return_val = single_run(x)

                return return_val
        """

        runner = MinimizationFuncWrap(self.func,self.param_normalization,ordering=self.key_ordering)
        if self.minimization_func is None:
            self.minimization_func = runner
        return runner

    def find_minimum(self,raise_on_fail=True):
        if self.minimum is not None:
            return self.minimum

        #convert everython to what scipy wants
        bounds = tuple([(-100,100)]*len(self.key_ordering))

        x0 =tuple([0]*len(self.key_ordering))
        
        minimization_func = self.__make_optimization_func__()

        LOGGER.info(f'starting minimization with\n x0:{x0},\n bounds: {bounds}')
        
        
        if self.is_scalar:
            
            if 'bracket' in self.minimization_kwargs and self.minimization_kwargs['method'] == 'brent':
                # convert the bracket:
                b0,b1,b2 =self.minimization_kwargs['bracket'][0]
                f0,f1,f2 = self.minimization_kwargs['bracket'][1]
                
                normalization = np.max([f0,f1,f2])/100
                minimization_func.output_scale=normalization
                
                scale,shift = list(self.param_normalization.values())[0]
                convert = lambda b: (b-shift)/scale
                from scipy.optimize._optimize import OptimizeResult,Brent
                brent = Brent(minimization_func,disp=3,tol=0.1)
                
                def ret_brack(*args,**kwargs):
                    return convert(b0),convert(b1),convert(b2),f0,f1,f2,0 #xa,xb,xc,fa,fb,fc,funcalss
                #owervrite bracket info func to avoid recomputing bracket vals
                brent.get_bracket_info = ret_brack
                brent.optimize()
                x,fval,nit,nfev, = brent.get_result(full_output=True)
                minimization = OptimizeResult(fun=fval,x=x,nit=nit,nfev=nfev,success=True,message='success')
                
                # We have to make the brent stuff ourselves because the we have alredy computed the bracket in full and do not need to evaluate the function at the bracket points
                
                
                
                
                
            else:
                bracket = None
                bound= bounds[0] = None
                minimization = minimize_scalar(minimization_func,bounds=bound,bracket=bracket,method=self.minimization_kwargs['method'],options={'disp':3,'xtol':0.1})

        else:
            minimization = minimize(minimization_func,x0,bounds=bounds,**self.minimization_kwargs)
            LOGGER.debug(f'Minimization finished:\n {minimization}')

        # convert outcome to paramdict
        if not minimization.success and raise_on_fail:
            raise Exception(f'minization did not converge')
        final_val = minimization.fun*minimization_func.output_scale
        if self.is_scalar:
            minimization.x = (minimization.x,)
        final_x = {k:xx*self.param_normalization[k][0] + self.param_normalization[k][1] for k,xx in zip(self.key_ordering,minimization.x)}


        minimization.update(x=final_x,fun=final_val)
        LOGGER.info(f'minimization successful with final value:\n {final_val}\n achieved for arguments:\n {final_x}')
        self.minimum= minimization
        self.func_wrap = minimization_func
        return minimization
    
    
class MinimizationFuncWrap():
    def __init__(self,func,input_scale,output_scale=None,ordering=None):
        """ This class wraps a function to make finding the minimium easier by scaling the input and output to more reasonable values (makes them order unity)"""
        self.input_scale = input_scale
        self.output_scale = output_scale 
        self.first_run = None # save the first run
        self.func =func
        self.ordering = ordering if ordering is not None else tuple(self.input_scale.keys())
        self.results_log = []
    
    def __call__(self,x):
        # sometimes x is an array meaninig we have to run it for each x_value
        if isinstance(x,Iterable):
            return_val = [self.single_run(xx) for xx in x]
        else:
            return_val = self.single_run(x)
        return return_val
    
    def single_run(self,x):
        # cast x as dict:
        from . import UNIT_CONVENTION
        E0 = 1/(UNIT_CONVENTION['J to eV']*100000) # unit_scale: 10muev
        if isinstance(x,float):
            scaling = self.input_scale[self.ordering[0]]
            x_dict = {self.ordering[0]:x*scaling[0] + scaling[1]}
        else:
            x_dict = {k:xx*self.input_scale[k][0] + self.input_scale[k][1] for k,xx in zip(self.ordering,x)}
        p = {k:v/E0 for k,v in x_dict.items()}
        LOGGER.debug(f'evaluating function with x={p}')
        result = self.func(x_dict) 
        
        if self.first_run is None:
            self.first_run = (x,result)
        
        if self.output_scale is None:
            self.output_scale = result/100 
        
        normalized_result = result / self.output_scale
        LOGGER.debug(f'result: {normalized_result}')
        self.results_log.append((x_dict,result))
        
        return normalized_result
    



from typing import Callable
class IterativeModelSolver():
    def __init__(self,construction_func:Callable,solver:ModelSolver,evaluation_func:None|Callable=None,start_from_prev =True):
        self.construction_func = construction_func
        self.solver = solver
        self.evaluation_func = evaluation_func
        self.prev_result = None
        self._i = 0
        
    def __call__(self,*args,**kwargs):
        self._i += 1
        print(self._i)
        model = self.construction_func(*args,**kwargs)
        
        if self.prev_result is not None:
            # make initial guess as linear combination of all the previous ones 
            initial_vec = np.sum(self.prev_result[1],axis=0)
            
            self.solver.solver_kwargs['initial_guess'] = initial_vec
            
        res = self.solver.solve(model)
        
        self.prev_result=res
        if self.evaluation_func is None:
            return res
        return self.evaluation_func(model,res)<|MERGE_RESOLUTION|>--- conflicted
+++ resolved
@@ -1,721 +1,694 @@
-import pandas as pd
-import pandas as pd
-from sklearn.model_selection import ParameterGrid
-from .solvers import ModelSolver
-import logging
-import numpy as np
-from scipy.optimize import minimize,minimize_scalar
-import pickle as pkl
-import os 
-
-
-from . import UNIT_CONVENTION
-E0 = 1/(UNIT_CONVENTION['J to eV']*100000) # unit_scale: 10muev
-from typing import Iterable
-LOGGER = logging.getLogger(__name__)
-LOGGER.addHandler(logging.NullHandler())
-
-
-
-class NotLoadedError(Exception):
-    pass
-
-#TODO: figure out whch type id indexable
-class ParameterSearch():
-    def __init__(self,parameter_sets:Iterable,evaluation_function,save_file:str|None=None):
-        """
-        Class which runs a for-loop over the specified parameters, uses them to evaluate a function, and stores the return value of
-        the function. The ParameterSearch can save the result after each iteration which allows interuption of the loop without having to start all over again.
-        :param parameter_sets: tuple containing args (tuple) and kwargs (dict). If the `parameter_sets` is a dict it is interpreted as kwargs only and if `parameter_sets` is a tuple of length >2 
-        """
-        self.parameter_sets = parameter_sets
-        self.evaluation_function = evaluation_function
-        self.save_file = save_file
-        self._results_ = []
-    
-    def save(self,overwrite=False):
-        """
-        saving of the instance, possibly overwriting the file
-        Args:
-            filename: str
-            overwrite: bool
-        Returns:
-        """
-        if self.save_file is None:
-            raise ValueError(f'save_file name was not passed to parametersearch. Unable to save.')
-        
-        import pickle as pkl
-        if not overwrite:
-            import os
-            if os.path.exists(self.save_file):
-                raise FileExistsError(f'file {self.save_file} already exists and overwrite was set to False')
-
-        with open(self.save_file,'wb') as f:
-            pkl.dump(self,f)
-        
-            
-    def __raise_not_loaded__(self,*args,**kwargs):
-        return NotLoadedError('Evaluation function cannot be saved, so the .evaluation_function attribute must be set to the evaluation funciton manually')
-    
-    def __getstate__(self):
-        state = self.__dict__.copy()
-        #state['evaluation_function']= self.__raise_not_loaded__
-        return state
-    
-    @property
-    def results(self):
-        return self._results_
-    
-    @classmethod
-    def load(cls,save_file,evaluation_function=None):
-        with open(save_file,'rb') as f:
-            new = pkl.load(f)
-        
-        if evaluation_function is not None:
-            new.evaluation_function = evaluation_function
-        return new
-
-    
-    def _param_set_preprocessing_(self,param_set):
-        if isinstance(param_set,dict):
-            param_set = (tuple(),param_set) # cast as kwargs
-        elif not (isinstance(param_set,tuple)):
-            param_set = ((param_set,),{})
-        return param_set
-        
-    def run(self,save_results=True,skip_errors=True):
-        
-        # resume from here
-        start_i = len(self._results_)
-        
-        for i,param_set in enumerate(self.parameter_sets[start_i:]):
-            LOGGER.info(f'evaluating at grid point {i+1+start_i}/{len(self.parameter_sets)}')
-            print(f'evaluating at grid point {i+1+start_i}/{len(self.parameter_sets)}')
-            print(f'parameters: {param_set}')
-            param_set = self._param_set_preprocessing_(param_set)
-            try:
-                result = self.evaluation_function(*param_set[0],**param_set[1])
-                self._results_.append(result)
-                if save_results: 
-                    self.save(overwrite=True)
-    
-            except Exception as err:
-                if (not skip_errors) or isinstance(err,NotLoadedError):
-                    raise err
-                else:
-                    LOGGER.warn(f'error occured:{err}')
-                    self._results_.append(np.nan)
-<<<<<<< HEAD
-<<<<<<< Updated upstream
-                
-=======
-=======
->>>>>>> ecdcb497
-
-
-class MPParameterSearch(ParameterSearch):
-    def run(self,n_workers,save_results=True,skip_errors=True):
-        import multiprocessing as mp
-        
-        
-<<<<<<< HEAD
-        N =max(n_workers,len(self.parameter_sets)) 
-        LOGGER.debug(f'setting up Pool of {N} workers')
-        pool = mp.Pool(N)
-        LOGGER.info(f'running multiprocessing map of {len(self.parameter_sets)} parameter sets')
-        import os
-        base_dir = os.path.dirname(self.save_file)
-        if not len(base_dir):
-            base_dir = os.getcwd()
-        dir_name = base_dir + '/partial_results'
-        if not os.path.exists(dir_name) and save_results:
-            LOGGER.info(f'making results directorty:  {dir_name}')
-            os.mkdir(dir_name) # make sure that there exists a place for partial results 
-        results = pool.map(MPParameterSearch.run_func,((p,self,skip_errors,save_results,i) for i,p in enumerate(self.parameter_sets)))
-        self._results_ = results
-        if save_results:
-            self.save(overwrite=True)
-        pool.close()
-    @staticmethod
-    def run_func(args):#inst,param_set,skip_errors):
-        param_set,inst,skip_errors,save_results,i = args
-        param_set = inst._param_set_preprocessing_(param_set)
-
-        try:
-            LOGGER.debug(f'running multiprocessing evaluation for element {i}')
-            result = inst.evaluation_function(*param_set[0],**param_set[1])
-            print(f'result: {result}')    
-            if save_results:
-                base_dir = os.path.dirname(inst.save_file)
-                if not len(base_dir):
-                    base_dir = os.getcwd()
-                dir_name = base_dir + '/partial_results/'
-                filename = dir_name+f'result_{i}_{inst.save_file}'
-                with open(filename,'wb') as f:
-                    pkl.dump(result,f)
-=======
- 
-        pool = mp.Pool(n_workers)
-        
-        results = pool.map(MPParameterSearch.run_func,((p,self,skip_errors) for p in self.parameter_sets))
-        self._results_ = results
-        if save_results:
-            self.save(overwrite=True)
-    
-    @staticmethod
-    def run_func(args):#inst,param_set,skip_errors):
-        param_set,inst,skip_errors = args
-        param_set = inst._param_set_preprocessing_(param_set)
-
-        try:
-            result = inst.evaluation_function(*param_set[0],**param_set[1])
-            print(f'result: {result}')    
->>>>>>> ecdcb497
-            return result
-        except Exception as err:
-            if not skip_errors:
-                raise err
-            LOGGER.info(f'error occured: {err}')
-            return None
-<<<<<<< HEAD
->>>>>>> Stashed changes
-=======
->>>>>>> ecdcb497
-    
-class GridSearch(ParameterSearch):
-    """
-    Specific ParameterSearch where the parameters sets are formed by a ParameterGrid (checking all combinations of values for the different arguments)
-    """
-    def __init__(self,parameter_grid,evaluation_function,save_file=None):
-        """
-        :param dict|list parameter_grid:
-        :param ModelSolver solver:
-        :param Callable ef_construction:
-        :param bool exact_point_set: Whether the specified parameter grid should be interpreted as a list of the exact parameter specification, rather
-        a list of parameters and posible values to combine.
-        :param Callable post_processing_func: the function to apply to the outcome of the model and save the return of this function.
-        The function must take the EF model, the Parameter set passed to the ef_construction function and the model results
-        """
-        self.parameter_grid = parameter_grid # the possible parameters which to run the model for
-
-
-        parameter_sets = list(ParameterGrid(parameter_grid))
-        super(GridSearch,self).__init__(parameter_sets,evaluation_function,save_file)
-        
-
-
-    def to_dataframe(self,results_formatter = None)-> pd.DataFrame:
-        df=pd.DataFrame(self.parameter_sets)
-        res = self._results_ + [None]*(len(self.parameter_sets)-len(self._results_))
-        if results_formatter is not None:
-            res = [results_formatter(r) for r in res]
-        df['results'] = res
-        """
-        evals = [r[0] for r in self.results]
-        evecs = [r[1] for r in self.results]
-        n_gridpoints = len(self.grid_points)
-        evals = evals + [np.nan]*(n_gridpoints-len(evals))
-        evecs = evecs + [np.nan]*(n_gridpoints-len(evecs))
-        df['evals'] = evals
-        df['evecs'] = evecs
-        """
-        return df
-
-
-class VerboseGridSearch(GridSearch):
-    def __init__(self,parameter_grid,evaluation_func,exact_point_set = False):
-        """
-        Particlular GridSearch where the evaluation function is simply run with the parameters as input and the return value of the function is the result
-        :param parameter_grid:
-        :param evaluation_func:
-        :param exact_point_set:
-        """
-        super().__init__(parameter_grid,None,None,None,exact_point_set)
-        self.evaluation_func = evaluation_func
-
-
-    def __getstate__(self):
-        state = self.__dict__.copy()
-        state['evaluation_func'] = None
-
-        return state
-    def run_gridsearch(self,sparse=True,save=None,skip_errors=False):
-
-        """
-        :param skip_errors:
-        :param int n_saves: How many eigenvectors of each gridpoint to store
-        :param bool skip_errors: Whether to ingore any errors raised
-        :return:
-        """
-        resume_from = len(self.results)
-        for i,parameter_set in enumerate(self.grid_points):
-            if i<resume_from:
-                continue # skip the ones we have seen
-            LOGGER.info(f'evaluating at grid point {i+1}/{len(self.grid_points)}')
-            try:
-
-                result = self.evaluation_func(parameter_set)
-                self.results.append(result)
-            except Exception as err:
-                if skip_errors:
-                    LOGGER.warning(err)
-                    self.results.append(np.nan)
-                else:
-                    raise err
-
-            if save is not None:
-                LOGGER.info(f'saving results to {save}')
-                self.save(save, overwrite=True)
-
-
-class GridSearchDB(GridSearch):
-    """
-    Wraps a shelf for storing large amounts of data from each grid-point. recording the data into a pandas dataframe,
-    the results are not put in directly but rather, functions applied to the results can be applied
-    """
-
-    class DictDatabase():
-        def __init__(self,filename):
-            self.filename = filename
-
-        def __setitem__(self, key, value):
-            if isinstance(value, np.ndarray):
-                value_type = 'np.ndarray'
-                value = value.tolist()
-            else:
-                value_type = str(type(value))
-            import pysos
-            db=pysos.Dict(self.filename)
-            db[key] = (value,value_type)
-
-        def __getitem__(self, item):
-
-            import pysos
-            db = pysos.Dict(self.filename)
-            value,val_type = db[item]
-            if val_type == 'np.ndarray':
-                value = np.array(value)
-            return value
-
-        def __iter__(self):
-
-            import pysos
-            db = pysos.Dict(self.filename)
-            for k in db.keys():
-                yield k
-
-        def items(self):
-
-            import pysos
-            db = pysos.Dict(self.filename)
-            for k in db.keys():
-                yield k,db[k]
-
-        def keys(self):
-
-            import pysos
-            return pysos.Dict(self.filename).keys()
-
-    def __init__(self, parameter_grid, solver, ef_construction, evaluation_function,db_path):
-        self.db_path = db_path
-        self.__db__ = self.DictDatabase(db_path)
-        super().__init__(parameter_grid, solver, ef_construction, evaluation_function)
-        self.results = None
-        self.n_results = 0
-
-
-    def save(self,filename,overwrite=True):
-        """
-        saves everything possible for later retrieval
-        """
-        state = self.__dict__.copy()
-        del state['__db__']
-        del state['construction']
-        del state['evaluation_function']
-        del state['_grid_points_']
-        del state['solver']
-        self.__db__['__meta__'] = state
-        pass
-
-    @classmethod
-    def load(cls,solver,ef_construction,evaluation_function,filename):
-        db = cls.DictDatabase(filename)
-        if '__meta__' not in db.keys():
-            raise AttributeError(f'database was not saved and gridsearch can therefore not be loaded')
-        state = db['__meta__']
-        parameter_grid = state['parameter_grid']
-        new = cls(parameter_grid,solver,ef_construction,evaluation_function,filename)
-        new.__dict__.update(state)
-        return new
-    def run_gridsearch(self, sparse=True, save=None, skip_errors=False):
-
-        resume_from = self.n_results
-        for i,parameter_set in enumerate(self.grid_points):
-            if i<resume_from:
-                continue # skip the ones we have seen
-            LOGGER.info(f'evaluating at grid point {i+1}/{len(self.grid_points)}')
-            ef_model = self.ef_construction_func(**parameter_set)
-            result = self.solver.solve(ef_model,sparse)
-            evaluation = self.post_processing_func(ef_model, parameter_set, result)
-            LOGGER.info(f'saving results to {self.db_path}')
-            self.__db__[i] = evaluation
-            self.n_results +=1
-    def to_dataframe(self):
-        paramgrid = ParameterGrid(self.parameter_grid)
-        df = pd.DataFrame(paramgrid)
-        if self.__n_computed_results__:
-            for i in range(self.__n_computed_results__):
-                df[f'result_{i}'] = self.__db__[f'result_{i}']
-        else:
-            # if no result is computed, try to place all results in the dataframe
-            try:
-                results = [self.__db__[i] for i in range(self.n_results)]+ [np.nan]*(len(self.grid_points)-self.n_results)
-                df['results'] = results
-            except MemoryError as err:
-                LOGGER.info(f'MemoryError: {err}. Unable to add results to dataframe')
-
-        return df
-
-
-    def process_results(self,function):
-        """
-        Applies funciton to every entry in the database and adds the result to the database
-        Args:
-            function:
-
-        Returns:
-
-        """
-        computed = [function(r) for k,r in self.__db__.items() if isinstance(k,int)]
-        name = f'result_{self.__n_computed_results__}'
-        self.__db__[name] = computed
-    @property
-    def __n_computed_results__(self):
-        res_number = 0
-        for k in self.__db__.keys():
-            if isinstance(k, str) and k[0] == 'r':
-                res_number = max((res_number,k[-1]))
-
-        return res_number
-
-
-class GridSearchCSV(GridSearch):
-
-    def save(self,filename,overwrite=False):
-
-        if not overwrite:
-            import os
-            if os.path.exists(filename):
-                raise FileExistsError(f'file {filename} already exists and overwrite was set to False')
-
-        df = self.to_dataframe()
-        df.to_csv(filename)
-
-
-def detuning_parameter_set(default_values,detuning_range,n_points,signature=(-1,+1)):
-    """
-    Constructs a parameter_grid list for plotting bound state energies as functions of detuning
-    :param dict default_values: dictionary of length 2 where the parameter names are the keys and their default values
-    are the values.
-    :param tuple[float,2]|float detuning_range: how far the detuning has to go away from the default value
-    :param int n_points: Number of points in the set
-    :return:
-    """
-
-    if isinstance(detuning_range,float):
-        detuning_range = (-detuning_range,detuning_range)
-    elif len(detuning_range)>2 or (detuning_range[0]>0 == detuning_range[1]>0):
-        raise ValueError(f'detuning range: {detuning_range} not understood, should be a tuple of two elements of different sign')
-
-    detuning_vals = np.linspace(detuning_range[0],detuning_range[1],n_points)
-    # we probably always want to evaluate at the exact midpoint as well so we add that to the list
-    detuning_vals= np.sort(np.array(detuning_vals.tolist()+[0]))
-    if len(default_values)!=2:
-        raise SyntaxError(f'default values must be a dict of length 2')
-
-    val_1,val_2 = default_values.keys()
-
-    parameter_grid = [{val_1: default_values[val_1]+signature[0]*delta/2,
-                       val_2: default_values[val_2]+signature[1]*delta/2} for delta in detuning_vals]
-    return parameter_grid
-
-
-def quadrant_parameter_set(parameter_names,E0,detuning_range,n_points,quadrant):
-    """
-    Constructs parameter sets for detuning around (E,E), (-E,E), (-E,-E) or (E,-E)
-    :param parameter_names:
-    :param E0:
-    :param detuning_range:
-    :param n_points:
-    :param quadrant:
-    :return:
-    """
-    if quadrant == 1:
-        default_values = {parameter_names[0]: E0,
-                          parameter_names[1]: E0}
-        signature = (-1,+1)
-
-    elif quadrant == 2:
-        default_values = {parameter_names[0]: E0,
-                          parameter_names[1]: -E0}
-        signature = (-1,-1)
-    elif quadrant == 3:
-        default_values = {parameter_names[0]: -E0,
-                          parameter_names[1]: -E0}
-        signature = (+1,-1)
-    elif quadrant == 4:
-        default_values = {parameter_names[0]: E0,
-                          parameter_names[1]: -E0}
-        signature = (+1,+1)
-    return detuning_parameter_set(default_values,detuning_range,n_points,signature)
-
-
-
-class MinimizationSearch():
-    __SCALING_CONSTANT__ = 100  # When normalizing parameters in the solver search they will be set to this
-
-    def __init__(self,func,default_values,parameter_bounds,**minimization_kwargs):
-        """
-        Searches the parameter_space for where the post_processing function is minimized.
-        :param func: function to minimize
-        :param default_values: Dictionary containing parameters to alter and their default value (initial guess)
-        :param parameter_bounds: Dictionary with same keys ad default_values specifying the min and max range of each parameter
-        :param minimization_kwargs: Kwargs to pass to scipy.optimize.minimize
-        """
-        self.minimization_kwargs = minimization_kwargs
-        self.default_param_values = default_values
-
-        
-        self.is_scalar =  len(self.default_param_values) == 1
-        if 'method' not in self.minimization_kwargs.keys():
-            if self.is_scalar:
-                if 'bracket' in self.minimization_kwargs:
-                    self.minimization_kwargs['method'] = 'brent'
-                else:
-                    self.minimization_kwargs['method'] = 'bounded'
-            else:
-                self.minimization_kwargs['method'] = 'SLSQP' # default minimization method
-
-        
-        
-        
-        
-
-        self.func = func
-
-        self.parameter_bounds = parameter_bounds
-
-        # define a specific key ordering which specifies how to convert the tuple x in the optimization function to
-        self.key_ordering = tuple(self.default_param_values.keys())
-        # the keyword parameter_set
-        self.minimization_func = None
-        self.param_normalization = {}
-        for k,v in self.default_param_values.items():
-            try:
-                bound = parameter_bounds[k]
-                scale = (bound[1]-bound[0])/(2*MinimizationSearch.__SCALING_CONSTANT__)
-                shift = (bound[0]+bound[1])/2 + v 
-                self.param_normalization[k] = (scale,shift)
-                
-                
-            except TypeError as err:
-                raise TypeError(f'unable to set norm for parameter {k} with default value {k} and bounds {self.parameter_bounds[k]}') from err
-
-        self.minimum=None
-
-    def __make_optimization_func__(self):
-        """
-        Constructs function which can be passed to scipy minimiztion function
-        :return:
-        """
-
-        """
-        class optimization_runner():
-            def __init__(self,input_scale,output_scale=None,):
-                self.input_scale = input_scale
-                self.output_scale=output_scale
-                self.gridsearch_instance = gridsearch_self
-                self.first_run = None
-
-            def __call__(self,x):
-
-                def single_run(xval):
-                    if gridsearch_self.__key_ordering__:
-                        arg_dict = {k: xx * self.input_scale[k] for k, xx in zip(self.gridsearch_instance.__key_ordering__, xval)}
-
-                    else:
-                        arg_dict = xval * self.input_scale
-
-                    LOGGER.debug(f'costructing model with arguments: {arg_dict}\n constructed from {xval}')
-                    ef_model = self.gridsearch_instance.ef_construction_func(arg_dict)
-                    LOGGER.debug(f'solving model')
-                    solution = self.gridsearch_instance.solver.solve(ef_model)
-
-                    if self.first_run is None:
-                        LOGGER.debug(f'setting first run results for this')
-                        self.first_run = (xval, solution)
-
-                    LOGGER.debug(f'processing solution')
-                    return_val = self.gridsearch_instance.post_processing_func(ef_model, arg_dict, solution)
-                    if self.output_scale is None:
-                        LOGGER.debug(f'setting output scale to {return_val/MinimizationSearch.__SCALING_CONSTANT__}')
-                        self.output_scale = return_val/MinimizationSearch.__SCALING_CONSTANT__
-
-                    return_val = return_val/self.output_scale
-                    LOGGER.debug(f'evaluated to: {return_val}\n')
-
-                    return return_val
-
-                if isinstance(x, Iterable):
-                    return_val = [single_run(xval) for xval in x]
-                else:
-                    return_val = single_run(x)
-
-                return return_val
-        """
-
-        runner = MinimizationFuncWrap(self.func,self.param_normalization,ordering=self.key_ordering)
-        if self.minimization_func is None:
-            self.minimization_func = runner
-        return runner
-
-    def find_minimum(self,raise_on_fail=True):
-        if self.minimum is not None:
-            return self.minimum
-
-        #convert everython to what scipy wants
-        bounds = tuple([(-100,100)]*len(self.key_ordering))
-
-        x0 =tuple([0]*len(self.key_ordering))
-        
-        minimization_func = self.__make_optimization_func__()
-
-        LOGGER.info(f'starting minimization with\n x0:{x0},\n bounds: {bounds}')
-        
-        
-        if self.is_scalar:
-            
-            if 'bracket' in self.minimization_kwargs and self.minimization_kwargs['method'] == 'brent':
-                # convert the bracket:
-                b0,b1,b2 =self.minimization_kwargs['bracket'][0]
-                f0,f1,f2 = self.minimization_kwargs['bracket'][1]
-                
-                normalization = np.max([f0,f1,f2])/100
-                minimization_func.output_scale=normalization
-                
-                scale,shift = list(self.param_normalization.values())[0]
-                convert = lambda b: (b-shift)/scale
-                from scipy.optimize._optimize import OptimizeResult,Brent
-                brent = Brent(minimization_func,disp=3,tol=0.1)
-                
-                def ret_brack(*args,**kwargs):
-                    return convert(b0),convert(b1),convert(b2),f0,f1,f2,0 #xa,xb,xc,fa,fb,fc,funcalss
-                #owervrite bracket info func to avoid recomputing bracket vals
-                brent.get_bracket_info = ret_brack
-                brent.optimize()
-                x,fval,nit,nfev, = brent.get_result(full_output=True)
-                minimization = OptimizeResult(fun=fval,x=x,nit=nit,nfev=nfev,success=True,message='success')
-                
-                # We have to make the brent stuff ourselves because the we have alredy computed the bracket in full and do not need to evaluate the function at the bracket points
-                
-                
-                
-                
-                
-            else:
-                bracket = None
-                bound= bounds[0] = None
-                minimization = minimize_scalar(minimization_func,bounds=bound,bracket=bracket,method=self.minimization_kwargs['method'],options={'disp':3,'xtol':0.1})
-
-        else:
-            minimization = minimize(minimization_func,x0,bounds=bounds,**self.minimization_kwargs)
-            LOGGER.debug(f'Minimization finished:\n {minimization}')
-
-        # convert outcome to paramdict
-        if not minimization.success and raise_on_fail:
-            raise Exception(f'minization did not converge')
-        final_val = minimization.fun*minimization_func.output_scale
-        if self.is_scalar:
-            minimization.x = (minimization.x,)
-        final_x = {k:xx*self.param_normalization[k][0] + self.param_normalization[k][1] for k,xx in zip(self.key_ordering,minimization.x)}
-
-
-        minimization.update(x=final_x,fun=final_val)
-        LOGGER.info(f'minimization successful with final value:\n {final_val}\n achieved for arguments:\n {final_x}')
-        self.minimum= minimization
-        self.func_wrap = minimization_func
-        return minimization
-    
-    
-class MinimizationFuncWrap():
-    def __init__(self,func,input_scale,output_scale=None,ordering=None):
-        """ This class wraps a function to make finding the minimium easier by scaling the input and output to more reasonable values (makes them order unity)"""
-        self.input_scale = input_scale
-        self.output_scale = output_scale 
-        self.first_run = None # save the first run
-        self.func =func
-        self.ordering = ordering if ordering is not None else tuple(self.input_scale.keys())
-        self.results_log = []
-    
-    def __call__(self,x):
-        # sometimes x is an array meaninig we have to run it for each x_value
-        if isinstance(x,Iterable):
-            return_val = [self.single_run(xx) for xx in x]
-        else:
-            return_val = self.single_run(x)
-        return return_val
-    
-    def single_run(self,x):
-        # cast x as dict:
-        from . import UNIT_CONVENTION
-        E0 = 1/(UNIT_CONVENTION['J to eV']*100000) # unit_scale: 10muev
-        if isinstance(x,float):
-            scaling = self.input_scale[self.ordering[0]]
-            x_dict = {self.ordering[0]:x*scaling[0] + scaling[1]}
-        else:
-            x_dict = {k:xx*self.input_scale[k][0] + self.input_scale[k][1] for k,xx in zip(self.ordering,x)}
-        p = {k:v/E0 for k,v in x_dict.items()}
-        LOGGER.debug(f'evaluating function with x={p}')
-        result = self.func(x_dict) 
-        
-        if self.first_run is None:
-            self.first_run = (x,result)
-        
-        if self.output_scale is None:
-            self.output_scale = result/100 
-        
-        normalized_result = result / self.output_scale
-        LOGGER.debug(f'result: {normalized_result}')
-        self.results_log.append((x_dict,result))
-        
-        return normalized_result
-    
-
-
-
-from typing import Callable
-class IterativeModelSolver():
-    def __init__(self,construction_func:Callable,solver:ModelSolver,evaluation_func:None|Callable=None,start_from_prev =True):
-        self.construction_func = construction_func
-        self.solver = solver
-        self.evaluation_func = evaluation_func
-        self.prev_result = None
-        self._i = 0
-        
-    def __call__(self,*args,**kwargs):
-        self._i += 1
-        print(self._i)
-        model = self.construction_func(*args,**kwargs)
-        
-        if self.prev_result is not None:
-            # make initial guess as linear combination of all the previous ones 
-            initial_vec = np.sum(self.prev_result[1],axis=0)
-            
-            self.solver.solver_kwargs['initial_guess'] = initial_vec
-            
-        res = self.solver.solve(model)
-        
-        self.prev_result=res
-        if self.evaluation_func is None:
-            return res
+import pandas as pd
+import pandas as pd
+from sklearn.model_selection import ParameterGrid
+from .solvers import ModelSolver
+import logging
+import numpy as np
+from scipy.optimize import minimize,minimize_scalar
+import pickle as pkl
+import os 
+
+
+from . import UNIT_CONVENTION
+E0 = 1/(UNIT_CONVENTION['J to eV']*100000) # unit_scale: 10muev
+from typing import Iterable
+LOGGER = logging.getLogger(__name__)
+LOGGER.addHandler(logging.NullHandler())
+
+
+
+class NotLoadedError(Exception):
+    pass
+
+#TODO: figure out whch type id indexable
+class ParameterSearch():
+    def __init__(self,parameter_sets:Iterable,evaluation_function,save_file:str|None=None):
+        """
+        Class which runs a for-loop over the specified parameters, uses them to evaluate a function, and stores the return value of
+        the function. The ParameterSearch can save the result after each iteration which allows interuption of the loop without having to start all over again.
+        :param parameter_sets: tuple containing args (tuple) and kwargs (dict). If the `parameter_sets` is a dict it is interpreted as kwargs only and if `parameter_sets` is a tuple of length >2 
+        """
+        self.parameter_sets = parameter_sets
+        self.evaluation_function = evaluation_function
+        self.save_file = save_file
+        self._results_ = []
+    
+    def save(self,overwrite=False):
+        """
+        saving of the instance, possibly overwriting the file
+        Args:
+            filename: str
+            overwrite: bool
+        Returns:
+        """
+        if self.save_file is None:
+            raise ValueError(f'save_file name was not passed to parametersearch. Unable to save.')
+        
+        import pickle as pkl
+        if not overwrite:
+            import os
+            if os.path.exists(self.save_file):
+                raise FileExistsError(f'file {self.save_file} already exists and overwrite was set to False')
+
+        with open(self.save_file,'wb') as f:
+            pkl.dump(self,f)
+        
+            
+    def __raise_not_loaded__(self,*args,**kwargs):
+        return NotLoadedError('Evaluation function cannot be saved, so the .evaluation_function attribute must be set to the evaluation funciton manually')
+    
+    def __getstate__(self):
+        state = self.__dict__.copy()
+        #state['evaluation_function']= self.__raise_not_loaded__
+        return state
+    
+    @property
+    def results(self):
+        return self._results_
+    
+    @classmethod
+    def load(cls,save_file,evaluation_function=None):
+        with open(save_file,'rb') as f:
+            new = pkl.load(f)
+        
+        if evaluation_function is not None:
+            new.evaluation_function = evaluation_function
+        return new
+
+    
+    def _param_set_preprocessing_(self,param_set):
+        if isinstance(param_set,dict):
+            param_set = (tuple(),param_set) # cast as kwargs
+        elif not (isinstance(param_set,tuple)):
+            param_set = ((param_set,),{})
+        return param_set
+        
+    def run(self,save_results=True,skip_errors=True):
+        
+        # resume from here
+        start_i = len(self._results_)
+        
+        for i,param_set in enumerate(self.parameter_sets[start_i:]):
+            LOGGER.info(f'evaluating at grid point {i+1+start_i}/{len(self.parameter_sets)}')
+            print(f'evaluating at grid point {i+1+start_i}/{len(self.parameter_sets)}')
+            print(f'parameters: {param_set}')
+            param_set = self._param_set_preprocessing_(param_set)
+            try:
+                result = self.evaluation_function(*param_set[0],**param_set[1])
+                self._results_.append(result)
+                if save_results: 
+                    self.save(overwrite=True)
+    
+            except Exception as err:
+                if (not skip_errors) or isinstance(err,NotLoadedError):
+                    raise err
+                else:
+                    LOGGER.warn(f'error occured:{err}')
+                    self._results_.append(np.nan)
+
+
+class MPParameterSearch(ParameterSearch):
+    def run(self,n_workers,save_results=True,skip_errors=True):
+        import multiprocessing as mp
+        
+        
+
+        N =max(n_workers,len(self.parameter_sets)) 
+        LOGGER.debug(f'setting up Pool of {N} workers')
+        pool = mp.Pool(N)
+        LOGGER.info(f'running multiprocessing map of {len(self.parameter_sets)} parameter sets')
+        import os
+        base_dir = os.path.dirname(self.save_file)
+        if not len(base_dir):
+            base_dir = os.getcwd()
+        dir_name = base_dir + '/partial_results'
+        if not os.path.exists(dir_name) and save_results:
+            LOGGER.info(f'making results directorty:  {dir_name}')
+            os.mkdir(dir_name) # make sure that there exists a place for partial results 
+        results = pool.map(MPParameterSearch.run_func,((p,self,skip_errors,save_results,i) for i,p in enumerate(self.parameter_sets)))
+        self._results_ = results
+        if save_results:
+            self.save(overwrite=True)
+        pool.close()
+    @staticmethod
+    def run_func(args):#inst,param_set,skip_errors):
+        param_set,inst,skip_errors,save_results,i = args
+        param_set = inst._param_set_preprocessing_(param_set)
+
+        try:
+            LOGGER.debug(f'running multiprocessing evaluation for element {i}')
+            result = inst.evaluation_function(*param_set[0],**param_set[1])
+            print(f'result: {result}')    
+            if save_results:
+                base_dir = os.path.dirname(inst.save_file)
+                if not len(base_dir):
+                    base_dir = os.getcwd()
+                dir_name = base_dir + '/partial_results/'
+                filename = dir_name+f'result_{i}_{inst.save_file}'
+                with open(filename,'wb') as f:
+                    pkl.dump(result,f)
+            return result
+        except Exception as err:
+            if not skip_errors:
+                raise err
+            LOGGER.info(f'error occured: {err}')
+            return None
+
+    
+class GridSearch(ParameterSearch):
+    """
+    Specific ParameterSearch where the parameters sets are formed by a ParameterGrid (checking all combinations of values for the different arguments)
+    """
+    def __init__(self,parameter_grid,evaluation_function,save_file=None):
+        """
+        :param dict|list parameter_grid:
+        :param ModelSolver solver:
+        :param Callable ef_construction:
+        :param bool exact_point_set: Whether the specified parameter grid should be interpreted as a list of the exact parameter specification, rather
+        a list of parameters and posible values to combine.
+        :param Callable post_processing_func: the function to apply to the outcome of the model and save the return of this function.
+        The function must take the EF model, the Parameter set passed to the ef_construction function and the model results
+        """
+        self.parameter_grid = parameter_grid # the possible parameters which to run the model for
+
+
+        parameter_sets = list(ParameterGrid(parameter_grid))
+        super(GridSearch,self).__init__(parameter_sets,evaluation_function,save_file)
+        
+
+
+    def to_dataframe(self,results_formatter = None)-> pd.DataFrame:
+        df=pd.DataFrame(self.parameter_sets)
+        res = self._results_ + [None]*(len(self.parameter_sets)-len(self._results_))
+        if results_formatter is not None:
+            res = [results_formatter(r) for r in res]
+        df['results'] = res
+        """
+        evals = [r[0] for r in self.results]
+        evecs = [r[1] for r in self.results]
+        n_gridpoints = len(self.grid_points)
+        evals = evals + [np.nan]*(n_gridpoints-len(evals))
+        evecs = evecs + [np.nan]*(n_gridpoints-len(evecs))
+        df['evals'] = evals
+        df['evecs'] = evecs
+        """
+        return df
+
+
+class VerboseGridSearch(GridSearch):
+    def __init__(self,parameter_grid,evaluation_func,exact_point_set = False):
+        """
+        Particlular GridSearch where the evaluation function is simply run with the parameters as input and the return value of the function is the result
+        :param parameter_grid:
+        :param evaluation_func:
+        :param exact_point_set:
+        """
+        super().__init__(parameter_grid,None,None,None,exact_point_set)
+        self.evaluation_func = evaluation_func
+
+
+    def __getstate__(self):
+        state = self.__dict__.copy()
+        state['evaluation_func'] = None
+
+        return state
+    def run_gridsearch(self,sparse=True,save=None,skip_errors=False):
+
+        """
+        :param skip_errors:
+        :param int n_saves: How many eigenvectors of each gridpoint to store
+        :param bool skip_errors: Whether to ingore any errors raised
+        :return:
+        """
+        resume_from = len(self.results)
+        for i,parameter_set in enumerate(self.grid_points):
+            if i<resume_from:
+                continue # skip the ones we have seen
+            LOGGER.info(f'evaluating at grid point {i+1}/{len(self.grid_points)}')
+            try:
+
+                result = self.evaluation_func(parameter_set)
+                self.results.append(result)
+            except Exception as err:
+                if skip_errors:
+                    LOGGER.warning(err)
+                    self.results.append(np.nan)
+                else:
+                    raise err
+
+            if save is not None:
+                LOGGER.info(f'saving results to {save}')
+                self.save(save, overwrite=True)
+
+
+class GridSearchDB(GridSearch):
+    """
+    Wraps a shelf for storing large amounts of data from each grid-point. recording the data into a pandas dataframe,
+    the results are not put in directly but rather, functions applied to the results can be applied
+    """
+
+    class DictDatabase():
+        def __init__(self,filename):
+            self.filename = filename
+
+        def __setitem__(self, key, value):
+            if isinstance(value, np.ndarray):
+                value_type = 'np.ndarray'
+                value = value.tolist()
+            else:
+                value_type = str(type(value))
+            import pysos
+            db=pysos.Dict(self.filename)
+            db[key] = (value,value_type)
+
+        def __getitem__(self, item):
+
+            import pysos
+            db = pysos.Dict(self.filename)
+            value,val_type = db[item]
+            if val_type == 'np.ndarray':
+                value = np.array(value)
+            return value
+
+        def __iter__(self):
+
+            import pysos
+            db = pysos.Dict(self.filename)
+            for k in db.keys():
+                yield k
+
+        def items(self):
+
+            import pysos
+            db = pysos.Dict(self.filename)
+            for k in db.keys():
+                yield k,db[k]
+
+        def keys(self):
+
+            import pysos
+            return pysos.Dict(self.filename).keys()
+
+    def __init__(self, parameter_grid, solver, ef_construction, evaluation_function,db_path):
+        self.db_path = db_path
+        self.__db__ = self.DictDatabase(db_path)
+        super().__init__(parameter_grid, solver, ef_construction, evaluation_function)
+        self.results = None
+        self.n_results = 0
+
+
+    def save(self,filename,overwrite=True):
+        """
+        saves everything possible for later retrieval
+        """
+        state = self.__dict__.copy()
+        del state['__db__']
+        del state['construction']
+        del state['evaluation_function']
+        del state['_grid_points_']
+        del state['solver']
+        self.__db__['__meta__'] = state
+        pass
+
+    @classmethod
+    def load(cls,solver,ef_construction,evaluation_function,filename):
+        db = cls.DictDatabase(filename)
+        if '__meta__' not in db.keys():
+            raise AttributeError(f'database was not saved and gridsearch can therefore not be loaded')
+        state = db['__meta__']
+        parameter_grid = state['parameter_grid']
+        new = cls(parameter_grid,solver,ef_construction,evaluation_function,filename)
+        new.__dict__.update(state)
+        return new
+    def run_gridsearch(self, sparse=True, save=None, skip_errors=False):
+
+        resume_from = self.n_results
+        for i,parameter_set in enumerate(self.grid_points):
+            if i<resume_from:
+                continue # skip the ones we have seen
+            LOGGER.info(f'evaluating at grid point {i+1}/{len(self.grid_points)}')
+            ef_model = self.ef_construction_func(**parameter_set)
+            result = self.solver.solve(ef_model,sparse)
+            evaluation = self.post_processing_func(ef_model, parameter_set, result)
+            LOGGER.info(f'saving results to {self.db_path}')
+            self.__db__[i] = evaluation
+            self.n_results +=1
+    def to_dataframe(self):
+        paramgrid = ParameterGrid(self.parameter_grid)
+        df = pd.DataFrame(paramgrid)
+        if self.__n_computed_results__:
+            for i in range(self.__n_computed_results__):
+                df[f'result_{i}'] = self.__db__[f'result_{i}']
+        else:
+            # if no result is computed, try to place all results in the dataframe
+            try:
+                results = [self.__db__[i] for i in range(self.n_results)]+ [np.nan]*(len(self.grid_points)-self.n_results)
+                df['results'] = results
+            except MemoryError as err:
+                LOGGER.info(f'MemoryError: {err}. Unable to add results to dataframe')
+
+        return df
+
+
+    def process_results(self,function):
+        """
+        Applies funciton to every entry in the database and adds the result to the database
+        Args:
+            function:
+
+        Returns:
+
+        """
+        computed = [function(r) for k,r in self.__db__.items() if isinstance(k,int)]
+        name = f'result_{self.__n_computed_results__}'
+        self.__db__[name] = computed
+    @property
+    def __n_computed_results__(self):
+        res_number = 0
+        for k in self.__db__.keys():
+            if isinstance(k, str) and k[0] == 'r':
+                res_number = max((res_number,k[-1]))
+
+        return res_number
+
+
+class GridSearchCSV(GridSearch):
+
+    def save(self,filename,overwrite=False):
+
+        if not overwrite:
+            import os
+            if os.path.exists(filename):
+                raise FileExistsError(f'file {filename} already exists and overwrite was set to False')
+
+        df = self.to_dataframe()
+        df.to_csv(filename)
+
+
+def detuning_parameter_set(default_values,detuning_range,n_points,signature=(-1,+1)):
+    """
+    Constructs a parameter_grid list for plotting bound state energies as functions of detuning
+    :param dict default_values: dictionary of length 2 where the parameter names are the keys and their default values
+    are the values.
+    :param tuple[float,2]|float detuning_range: how far the detuning has to go away from the default value
+    :param int n_points: Number of points in the set
+    :return:
+    """
+
+    if isinstance(detuning_range,float):
+        detuning_range = (-detuning_range,detuning_range)
+    elif len(detuning_range)>2 or (detuning_range[0]>0 == detuning_range[1]>0):
+        raise ValueError(f'detuning range: {detuning_range} not understood, should be a tuple of two elements of different sign')
+
+    detuning_vals = np.linspace(detuning_range[0],detuning_range[1],n_points)
+    # we probably always want to evaluate at the exact midpoint as well so we add that to the list
+    detuning_vals= np.sort(np.array(detuning_vals.tolist()+[0]))
+    if len(default_values)!=2:
+        raise SyntaxError(f'default values must be a dict of length 2')
+
+    val_1,val_2 = default_values.keys()
+
+    parameter_grid = [{val_1: default_values[val_1]+signature[0]*delta/2,
+                       val_2: default_values[val_2]+signature[1]*delta/2} for delta in detuning_vals]
+    return parameter_grid
+
+
+def quadrant_parameter_set(parameter_names,E0,detuning_range,n_points,quadrant):
+    """
+    Constructs parameter sets for detuning around (E,E), (-E,E), (-E,-E) or (E,-E)
+    :param parameter_names:
+    :param E0:
+    :param detuning_range:
+    :param n_points:
+    :param quadrant:
+    :return:
+    """
+    if quadrant == 1:
+        default_values = {parameter_names[0]: E0,
+                          parameter_names[1]: E0}
+        signature = (-1,+1)
+
+    elif quadrant == 2:
+        default_values = {parameter_names[0]: E0,
+                          parameter_names[1]: -E0}
+        signature = (-1,-1)
+    elif quadrant == 3:
+        default_values = {parameter_names[0]: -E0,
+                          parameter_names[1]: -E0}
+        signature = (+1,-1)
+    elif quadrant == 4:
+        default_values = {parameter_names[0]: E0,
+                          parameter_names[1]: -E0}
+        signature = (+1,+1)
+    return detuning_parameter_set(default_values,detuning_range,n_points,signature)
+
+
+
+class MinimizationSearch():
+    __SCALING_CONSTANT__ = 100  # When normalizing parameters in the solver search they will be set to this
+
+    def __init__(self,func,default_values,parameter_bounds,**minimization_kwargs):
+        """
+        Searches the parameter_space for where the post_processing function is minimized.
+        :param func: function to minimize
+        :param default_values: Dictionary containing parameters to alter and their default value (initial guess)
+        :param parameter_bounds: Dictionary with same keys ad default_values specifying the min and max range of each parameter
+        :param minimization_kwargs: Kwargs to pass to scipy.optimize.minimize
+        """
+        self.minimization_kwargs = minimization_kwargs
+        self.default_param_values = default_values
+
+        
+        self.is_scalar =  len(self.default_param_values) == 1
+        if 'method' not in self.minimization_kwargs.keys():
+            if self.is_scalar:
+                if 'bracket' in self.minimization_kwargs:
+                    self.minimization_kwargs['method'] = 'brent'
+                else:
+                    self.minimization_kwargs['method'] = 'bounded'
+            else:
+                self.minimization_kwargs['method'] = 'SLSQP' # default minimization method
+
+        
+        
+        
+        
+
+        self.func = func
+
+        self.parameter_bounds = parameter_bounds
+
+        # define a specific key ordering which specifies how to convert the tuple x in the optimization function to
+        self.key_ordering = tuple(self.default_param_values.keys())
+        # the keyword parameter_set
+        self.minimization_func = None
+        self.param_normalization = {}
+        for k,v in self.default_param_values.items():
+            try:
+                bound = parameter_bounds[k]
+                scale = (bound[1]-bound[0])/(2*MinimizationSearch.__SCALING_CONSTANT__)
+                shift = (bound[0]+bound[1])/2 + v 
+                self.param_normalization[k] = (scale,shift)
+                
+                
+            except TypeError as err:
+                raise TypeError(f'unable to set norm for parameter {k} with default value {k} and bounds {self.parameter_bounds[k]}') from err
+
+        self.minimum=None
+
+    def __make_optimization_func__(self):
+        """
+        Constructs function which can be passed to scipy minimiztion function
+        :return:
+        """
+
+        """
+        class optimization_runner():
+            def __init__(self,input_scale,output_scale=None,):
+                self.input_scale = input_scale
+                self.output_scale=output_scale
+                self.gridsearch_instance = gridsearch_self
+                self.first_run = None
+
+            def __call__(self,x):
+
+                def single_run(xval):
+                    if gridsearch_self.__key_ordering__:
+                        arg_dict = {k: xx * self.input_scale[k] for k, xx in zip(self.gridsearch_instance.__key_ordering__, xval)}
+
+                    else:
+                        arg_dict = xval * self.input_scale
+
+                    LOGGER.debug(f'costructing model with arguments: {arg_dict}\n constructed from {xval}')
+                    ef_model = self.gridsearch_instance.ef_construction_func(arg_dict)
+                    LOGGER.debug(f'solving model')
+                    solution = self.gridsearch_instance.solver.solve(ef_model)
+
+                    if self.first_run is None:
+                        LOGGER.debug(f'setting first run results for this')
+                        self.first_run = (xval, solution)
+
+                    LOGGER.debug(f'processing solution')
+                    return_val = self.gridsearch_instance.post_processing_func(ef_model, arg_dict, solution)
+                    if self.output_scale is None:
+                        LOGGER.debug(f'setting output scale to {return_val/MinimizationSearch.__SCALING_CONSTANT__}')
+                        self.output_scale = return_val/MinimizationSearch.__SCALING_CONSTANT__
+
+                    return_val = return_val/self.output_scale
+                    LOGGER.debug(f'evaluated to: {return_val}\n')
+
+                    return return_val
+
+                if isinstance(x, Iterable):
+                    return_val = [single_run(xval) for xval in x]
+                else:
+                    return_val = single_run(x)
+
+                return return_val
+        """
+
+        runner = MinimizationFuncWrap(self.func,self.param_normalization,ordering=self.key_ordering)
+        if self.minimization_func is None:
+            self.minimization_func = runner
+        return runner
+
+    def find_minimum(self,raise_on_fail=True):
+        if self.minimum is not None:
+            return self.minimum
+
+        #convert everython to what scipy wants
+        bounds = tuple([(-100,100)]*len(self.key_ordering))
+
+        x0 =tuple([0]*len(self.key_ordering))
+        
+        minimization_func = self.__make_optimization_func__()
+
+        LOGGER.info(f'starting minimization with\n x0:{x0},\n bounds: {bounds}')
+        
+        
+        if self.is_scalar:
+            
+            if 'bracket' in self.minimization_kwargs and self.minimization_kwargs['method'] == 'brent':
+                # convert the bracket:
+                b0,b1,b2 =self.minimization_kwargs['bracket'][0]
+                f0,f1,f2 = self.minimization_kwargs['bracket'][1]
+                
+                normalization = np.max([f0,f1,f2])/100
+                minimization_func.output_scale=normalization
+                
+                scale,shift = list(self.param_normalization.values())[0]
+                convert = lambda b: (b-shift)/scale
+                from scipy.optimize._optimize import OptimizeResult,Brent
+                brent = Brent(minimization_func,disp=3,tol=0.1)
+                
+                def ret_brack(*args,**kwargs):
+                    return convert(b0),convert(b1),convert(b2),f0,f1,f2,0 #xa,xb,xc,fa,fb,fc,funcalss
+                #owervrite bracket info func to avoid recomputing bracket vals
+                brent.get_bracket_info = ret_brack
+                brent.optimize()
+                x,fval,nit,nfev, = brent.get_result(full_output=True)
+                minimization = OptimizeResult(fun=fval,x=x,nit=nit,nfev=nfev,success=True,message='success')
+                
+                # We have to make the brent stuff ourselves because the we have alredy computed the bracket in full and do not need to evaluate the function at the bracket points
+                
+                
+                
+                
+                
+            else:
+                bracket = None
+                bound= bounds[0] = None
+                minimization = minimize_scalar(minimization_func,bounds=bound,bracket=bracket,method=self.minimization_kwargs['method'],options={'disp':3,'xtol':0.1})
+
+        else:
+            minimization = minimize(minimization_func,x0,bounds=bounds,**self.minimization_kwargs)
+            LOGGER.debug(f'Minimization finished:\n {minimization}')
+
+        # convert outcome to paramdict
+        if not minimization.success and raise_on_fail:
+            raise Exception(f'minization did not converge')
+        final_val = minimization.fun*minimization_func.output_scale
+        if self.is_scalar:
+            minimization.x = (minimization.x,)
+        final_x = {k:xx*self.param_normalization[k][0] + self.param_normalization[k][1] for k,xx in zip(self.key_ordering,minimization.x)}
+
+
+        minimization.update(x=final_x,fun=final_val)
+        LOGGER.info(f'minimization successful with final value:\n {final_val}\n achieved for arguments:\n {final_x}')
+        self.minimum= minimization
+        self.func_wrap = minimization_func
+        return minimization
+    
+    
+class MinimizationFuncWrap():
+    def __init__(self,func,input_scale,output_scale=None,ordering=None):
+        """ This class wraps a function to make finding the minimium easier by scaling the input and output to more reasonable values (makes them order unity)"""
+        self.input_scale = input_scale
+        self.output_scale = output_scale 
+        self.first_run = None # save the first run
+        self.func =func
+        self.ordering = ordering if ordering is not None else tuple(self.input_scale.keys())
+        self.results_log = []
+    
+    def __call__(self,x):
+        # sometimes x is an array meaninig we have to run it for each x_value
+        if isinstance(x,Iterable):
+            return_val = [self.single_run(xx) for xx in x]
+        else:
+            return_val = self.single_run(x)
+        return return_val
+    
+    def single_run(self,x):
+        # cast x as dict:
+        from . import UNIT_CONVENTION
+        E0 = 1/(UNIT_CONVENTION['J to eV']*100000) # unit_scale: 10muev
+        if isinstance(x,float):
+            scaling = self.input_scale[self.ordering[0]]
+            x_dict = {self.ordering[0]:x*scaling[0] + scaling[1]}
+        else:
+            x_dict = {k:xx*self.input_scale[k][0] + self.input_scale[k][1] for k,xx in zip(self.ordering,x)}
+        p = {k:v/E0 for k,v in x_dict.items()}
+        LOGGER.debug(f'evaluating function with x={p}')
+        result = self.func(x_dict) 
+        
+        if self.first_run is None:
+            self.first_run = (x,result)
+        
+        if self.output_scale is None:
+            self.output_scale = result/100 
+        
+        normalized_result = result / self.output_scale
+        LOGGER.debug(f'result: {normalized_result}')
+        self.results_log.append((x_dict,result))
+        
+        return normalized_result
+    
+
+
+
+from typing import Callable
+class IterativeModelSolver():
+    def __init__(self,construction_func:Callable,solver:ModelSolver,evaluation_func:None|Callable=None,start_from_prev =True):
+        self.construction_func = construction_func
+        self.solver = solver
+        self.evaluation_func = evaluation_func
+        self.prev_result = None
+        self._i = 0
+        
+    def __call__(self,*args,**kwargs):
+        self._i += 1
+        print(self._i)
+        model = self.construction_func(*args,**kwargs)
+        
+        if self.prev_result is not None:
+            # make initial guess as linear combination of all the previous ones 
+            initial_vec = np.sum(self.prev_result[1],axis=0)
+            
+            self.solver.solver_kwargs['initial_guess'] = initial_vec
+            
+        res = self.solver.solve(model)
+        
+        self.prev_result=res
+        if self.evaluation_func is None:
+            return res
         return self.evaluation_func(model,res)