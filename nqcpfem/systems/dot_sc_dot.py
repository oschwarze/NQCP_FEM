from nqcpfem.solvers import ModelSolver
from . import System,StateClass
import sympy
from collections import namedtuple
import numpy as np
from typing import Callable, Type
from copy import copy
from ..envelope_function import EnvelopeFunctionModel,RectangleDomain
from ..band_model import BandModel
from ..functions import SymbolicFunction,X,Y,Z

import logging
LOGGER = logging.getLogger(__name__)
LOGGER.addHandler(logging.NullHandler())
Dot = namedtuple('Dot',['x','omega_x','Omega_x','w_x','omega_y','Omega_y','w_y'])
Barrier = namedtuple('Barrier',['length','V']) # barrier is always fixed to be at the end of the SC
Superconductor = namedtuple('Superconductor',['Delta','length','width','V_in','V_out']) #superconductor center is always in the center

from ..functions import X,Y,Z



class DotSCDot(System):
    def __init__(self,envelope_model:EnvelopeFunctionModel,left_dot:Dot,left_barrier:Barrier,superconductor:Superconductor,right_barrier:Barrier|None = None,right_dot:Dot|None = None,domain_resolution =None):
        
        envelope_model = copy(envelope_model)        
        self.left_dot = left_dot
        self.left_barrier = left_barrier
        
        
        self.superconductor = superconductor

        # mirror the the left side if right side was not specified
        self.right_barrier = left_barrier if right_barrier is None else right_barrier
        self.right_dot = self.left_dot._replace(x=-self.left_dot.x ) if right_dot is None else right_dot
        
        #define the domains of the system
        self.domains = self.__setup_domains__()
        
        
        # set the EFM domain
        x_range = (self.left_dot.x-self.left_dot.w_x/2, self.right_dot.x+self.right_dot.w_x/2)
        y_dist = max((self.left_dot.w_y,self.right_dot.w_y,self.superconductor.width))
        self.enf_domain = RectangleDomain.from_corners((x_range[0]*1.01,-y_dist*1.01/2,0),(x_range[1]*1.01,y_dist*1.01/2,0))
        if domain_resolution is not None:
            self.enf_domain.resolution = domain_resolution
        envelope_model.domain = self.enf_domain
        
        
        # add potential defining the system
        envelope_model.band_model.add_potential(self.__make_EM_potential__(envelope_model.band_model.parameter_dict['m']))
        
        # add SC order parameter: 
        
        # create identity_array and reshape into tensor shape
        #transposition = tuple(list(range(0,len(envelope_model.band_model.tensor_shape),2))) +  tuple(list(range(1,len(envelope_model.band_model.tensor_shape),2))) 
        #I = np.eye(envelope_model.band_model.n_bands).reshape([s for s in envelope_model.band_model.tensor_shape[::2]]*2).transpose(transposition)
        I = sympy.eye(envelope_model.band_model.independent_vars['preprocessed_array'].shape[0])
        Delta_func = self.make_SC_Delta()
        envelope_model.band_model.independent_vars['Delta_SC'] = I*Delta_func.symbol
        envelope_model.band_model.function_dict[Delta_func.symbol] = Delta_func
        
        super().__init__(envelope_model,self.__make_system_classes__())
        
        

    def __setup_domains__(self):
        
        ld = self.left_dot
        rd = self.right_dot
        lb = self.left_barrier
        rb = self.right_barrier
        sc = self.superconductor
        
        # check that stuff fits:
        if ld.x+ld.w_x/2 > -sc.length/2 -lb.length:
            raise ValueError(f'left dot clipping into left barrier by amount: {np.abs(ld.x+ld.w_x/2  +sc.length/2 +lb.length)}')
        
        
        if rd.x-rd.w_x/2 < sc.length/2+rb.length:
            raise ValueError(f'right dot clipping into right barrier by amount: { np.abs(rd.x-rd.w_x/2 - sc.length/2-rb.length)}')
        
        s = lambda x:sympy.sympify(x)
        
        
        ldot_domain =sympy.And(( s(ld.x-ld.w_x/2) <= X),(X <= s(ld.x + ld.w_x/2)),( s(-ld.w_y/2) <=Y),(Y<=s(ld.w_y/2)))
        rdot_domain =sympy.And(( s(rd.x-rd.w_x/2) <= X),(X <= s(rd.x + rd.w_x/2)),( s(-rd.w_y/2) <=Y),(Y<=s(rd.w_y/2)))
        
        left_side_domain = sympy.And(X<=s(-sc.length/2 - lb.length), sympy.Not(ldot_domain))#, sympy.Not(ldot_domain))
        right_side_domain = sympy.And(X>=s(sc.length/2 + rb.length), sympy.Not(rdot_domain))

        
        left_B_domain = sympy.And(X<=s(-sc.length/2),s(-sc.length/2-lb.length)<X)
        right_B_domain = sympy.And(X>=s(sc.length/2),s(sc.length/2+rb.length)>X)
        
        
        sc_x_domain = sympy.And(X>=s(-sc.length/2),X<=s(sc.length/2))
        
        sc_y_domain =sympy.And( s(-sc.width/2)<=Y, Y<=s(sc.width/2))
        
        in_SC_domain = sympy.And(sc_y_domain,sc_x_domain)#
        out_SC_domain = sympy.And(sc_x_domain, sympy.Not(sc_y_domain))
        return {'ld_in':ldot_domain,'rd_in':rdot_domain,'ld_out':left_side_domain,'rd_out':right_side_domain,'lb':left_B_domain,'rb':right_B_domain,'sc_in':in_SC_domain,'sc_out':out_SC_domain}

        
    def __make_EM_potential__(self,mass):
        
        ld = self.left_dot
        rd = self.right_dot
        lb = self.left_barrier
        rb = self.right_barrier
        sc = self.superconductor
        
        
        m = sympy.Symbol('m')
        symbols = r'\omega_{Lx},\omega_{Ly},\Omega_{Lx},\Omega_{Ly},V_{BL}, V_{BR},V_{SC},V_{out},\omega_{Rx},\omega_{Ry},\Omega_{Rx},\Omega_{Ry}'
        olx,oly,Olx,Oly,Bl,Br,Vsc,Vout,orx,ory,Orx,Ory= sympy.symbols(symbols)
        
        olx = ld.omega_x
        oly = ld.omega_y
        Olx = ld.Omega_x
        Oly = ld.Omega_y
        
        orx = rd.omega_x
        ory = rd.omega_y
        Orx = rd.Omega_x
        Ory = rd.Omega_y
        
        m=mass
        
        Vd_left = 1/2 * m * (olx**2 * (X-ld.x)**2 + oly**2 * (Y)**2 + (Olx * (X-ld.x)**2 + Oly* Y**2)**2)  
        
        
        Vd_right= 1/2 * m * (orx**2 * (X-rd.x)**2 + ory**2 * Y**2 + (Orx * (X-rd.x)**2 + Ory* Y**2)**2)  


        l_dot_outside = Vd_left.subs({X:(ld.x+ld.w_x/2),Y:ld.w_y/2})
        r_dot_outside = Vd_right.subs({X:(rd.x+rd.w_x/2),Y:rd.w_y/2})
        
        values = {'ld_in':Vd_left,'ld_out':l_dot_outside, 'rd_in':Vd_right,'rd_out':r_dot_outside, 'lb':lb.V,'rb':rb.V, 'sc_in':sc.V_in,'sc_out':sc.V_out}
        
        return SymbolicFunction(self.assemble_piecewise(values),sympy.Symbol('V_{sys}(x)',commutative=False))
    
    def make_SC_Delta(self):
        sc_values = {k:0 for k in self.domains.keys()}
        sc_values['sc_in'] = self.superconductor.Delta
        return SymbolicFunction(self.assemble_piecewise(sc_values),sympy.Symbol('\Delta_{sc}(x)',commutative=False))
        
    
    def assemble_piecewise(self,domain_values):
        arg = [ (domain_values[k],dom) for k,dom in self.domains.items()]
        
        return sympy.Piecewise(*arg)
    
    def __make_system_classes__(self):
        # Inside Left dot,
        from . import PositionalState
        left_cond = self.domains['ld_in'] 
        left_dot = PositionalState(left_cond,'Left dot')
        
        
        # Inside Right dot
        right_cond = self.domains['rd_in']
        right_dot = PositionalState(right_cond,'Right dot')

        sc_cond = self.domains['sc_in']
        superconductor = PositionalState(sc_cond,'Superconductor')
        
        return left_dot,right_dot,superconductor
        
    
    
    def determine_all_couplings(self,spin_up_I,spin_down_I,solver,E0,parameter_range,verbose_result=False,**crossing_finder_kwargs):
        #region class constuction
        #make the Classes
        from . import PositionalState,DefiniteTensorComponent
        mask_template = lambda x: np.zeros(self.envelope_model.solution_shape()[:-1])
        up_p_mask = mask_template(None)
        up_p_mask[spin_up_I] = 1
        up_p_state = DefiniteTensorComponent(up_p_mask,'spin up particle')

        down_p_mask = mask_template(None)
        down_p_mask[spin_down_I] = 1
        down_p_state = DefiniteTensorComponent(down_p_mask,'spin down particle')
        
        up_h_mask = mask_template(None)
        ph_shift = int(up_h_mask.shape[0]/2)
        up_h_mask[ph_shift+spin_up_I] = 1
        up_h_state = DefiniteTensorComponent(up_h_mask,'spin up hole')
        
        
        down_h_mask = mask_template(None)
        down_h_mask[ph_shift+spin_down_I] = 1
        down_h_state = DefiniteTensorComponent(down_h_mask,'spin down hole')
        
        
        mu_L,mu_R = sympy.symbols('\mu_{L},\mu_{R}')
        detuning = SymbolicFunction(sympy.Piecewise((-mu_L,self.domains['ld_in']),(-mu_R,self.domains['rd_in']),(0,True)),'\mu_{detuning}(x)')
        
        self.envelope_model.band_model.add_potential(detuning)
        self.envelope_model.band_model.parameter_dict[mu_L] = E0
        self.envelope_model.band_model.parameter_dict[mu_R] = E0
        
        left,right,sc = self.__make_system_classes__()
        
        
        # step 2: Determine Tuu by detuning around mL = mR with s(pick spin up lef and spin up right stateClasses)
        left_up = left.combine_state_cls(up_p_state,'left up particle')
        right_up = right.combine_state_cls(up_p_state,'right up particle')
        
        right_down = right.combine_state_cls(down_p_state,'right down particle')
        
        right_h_down = right.combine_state_cls(down_h_state,'right down anit-particle')
        right_h_up = right.combine_state_cls(up_h_state,'right up anit-particle')
        #endregion
        
        # region iterative_model_solver setup
        def model_update(mu_R_val):
            params = {mu_R:mu_R_val}
            self.envelope_model.band_model.parameter_dict.update(params)
            return self.envelope_model
        
        
        def evaluation_func(model,res):
            #determine all couplings here:
            X_arr = self.envelope_model.positional_rep(res[1][0])[1]
            vals = []
            subspaces = ((left_up,right_up),(left_up,right_down),(left_up,right_h_down),(left_up,right_h_up)) # T, Tso,D,Dso
            for subsp in subspaces:

                subspace_I = self.select_subspace(subsp,res[1],2,x_points=X_arr)
                vals.append(np.abs(res[0][subspace_I[0]]-res[0][subspace_I[1]]))

            other = res if verbose_result else None
                
            return (vals,res)
            
<<<<<<< HEAD
<<<<<<< Updated upstream
            return vals
=======
=======
>>>>>>> ecdcb497
        iterative_model_solver = IntermediateResSave(model_update,solver,evaluation_func,return_func=lambda x:x)
        #endregion
        
        
        parameter_range = tuple(p+E0 for p in parameter_range)
        
        #find T
        LOGGER.info('finding T')
        
        iterative_model_solver.return_func = lambda x:x[0][0] # T number
        t_crossing_finder = CrossingFinder(iterative_model_solver,parameter_range,**crossing_finder_kwargs)
        
        T_sol = t_crossing_finder.minimize(verbose_res=True)
<<<<<<< HEAD
        LOGGER.debug(f'T_found. N_iter = {len(T_sol.derivs)}')
=======
        LOGGER.debug(f'T_found. \n N_iter = {len(T_sol.derivs)}')
>>>>>>> ecdcb497
        
        
        #find T_so
        LOGGER.info('finding T_so')
        iterative_model_solver.return_func = lambda x:x[0][1] #Tso number
        x_vals = [s[0] for s in iterative_model_solver.saved_results]
        y_vals = [s[-1][0][1] for s in iterative_model_solver.saved_results]
        tso_crossing_finder,points = t_crossing_finder.warm_start(T_sol.derivs,iterative_model_solver,x_vals,y_vals,**crossing_finder_kwargs)
        points = tso_crossing_finder.find_starting_points(points)
        if isinstance(points,Result):
            Tso_sol = points
        else:
            lp,rp = points 
            Tso_sol = tso_crossing_finder.minimize(*lp[:3],*rp[:3],verbose_res = True)
        
<<<<<<< HEAD
        LOGGER.debug(f'Tso_found. N_iter = {len(Tso_sol.derivs)-len(T_sol.derivs)}')
=======
        LOGGER.debug(f'Tso_found. \n N_iter = {len(Tso_sol.derivs)-len(T_sol.derivs)}')
>>>>>>> ecdcb497
        #find D
        LOGGER.info('finding D')
        iterative_model_solver.return_func = lambda x:x[0][2] #D number
        x_vals = [s[0] for s in iterative_model_solver.saved_results]
        y_vals = [s[-1][0][2] for s in iterative_model_solver.saved_results]
        D_crossing_finder,points = t_crossing_finder.warm_start(Tso_sol.derivs,iterative_model_solver,x_vals,y_vals,**crossing_finder_kwargs)
        points = D_crossing_finder.find_starting_points(points)
        if isinstance(points,Result):
            D_sol = points
        else:
            lp,rp = points 
            D_sol = D_crossing_finder.minimize(*lp[:3],*rp[:3],verbose_res = True)
        
<<<<<<< HEAD
        LOGGER.debug(f'D_found. N_iter = {len(D_sol.derivs)-len(Tso_sol.derivs)}')
=======
        LOGGER.debug(f'D_found. \n N_iter = {len(D_sol.derivs)-len(Tso_sol.derivs)}')
>>>>>>> ecdcb497
        #find D_so
        
        LOGGER.info('finding D_so')
        iterative_model_solver.return_func = lambda x:x[0][3] #Dso number
        x_vals = [s[0] for s in iterative_model_solver.saved_results]
        y_vals = [s[-1][0][3] for s in iterative_model_solver.saved_results]
        Dso_crossing_finder,points = t_crossing_finder.warm_start(D_sol.derivs,iterative_model_solver,x_vals,y_vals,**crossing_finder_kwargs)
        points = Dso_crossing_finder.find_starting_points(points)
        if isinstance(points,Result):
            Dso_sol = points
        else:
            lp,rp = points 
            Dso_sol=Dso_crossing_finder.minimize(*lp[:3],*rp[:3],verbose_res = True)
        
<<<<<<< HEAD
        LOGGER.debug(f'Dso_found. N_iter = {len(Dso_sol.derivs)-len(D_sol.derivs)}')

        LOGGER.info(f'total number of function calls: {len(iterative_model_solver.saved_results)}')
        
        return T_sol,Tso_sol,D_sol,Dso_sol

        """
        # evaluate the model at the golden ratio points so that we can determine the initial brcaket
        golden_mean = 0.5*(3-np.sqrt(5))
        xL = parameter_range[0]+E0
        xR = parameter_range[1]+E0
        point_finder =lambda l,r: l+golden_mean*(r-l)
        l0 = point_finder(xL,xR)
        l1 = point_finder(l0,xR)
        l2 = point_finder(l1,xR)
        l3 = point_finder(xL,l1)
        
        bracket_sols = [iterative_model_solver({mu_R:l}) for l in (l0,l1,l2,l3)]
        
        
        def bracket_finder(i):
            ls = np.array([l0,l1,l2,l3])
>>>>>>> Stashed changes
            
        iterative_model_solver = CrossingsFinder(model_update,solver,evaluation_func,return_func=lambda x:x[0])
=======
        LOGGER.debug(f'Dso_found. \n N_iter = {len(Dso_sol.derivs)-len(D_sol.derivs)}')

        LOGGER.info(f'total number of function calls: {len(iterative_model_solver.saved_results)}')
>>>>>>> ecdcb497
        
        return T_sol,Tso_sol,D_sol,Dso_sol

        """
        # evaluate the model at the golden ratio points so that we can determine the initial brcaket
        golden_mean = 0.5*(3-np.sqrt(5))
        xL = parameter_range[0]+E0
        xR = parameter_range[1]+E0
        point_finder =lambda l,r: l+golden_mean*(r-l)
        l0 = point_finder(xL,xR)
        l1 = point_finder(l0,xR)
        l2 = point_finder(l1,xR)
        l3 = point_finder(xL,l1)
        
        bracket_sols = [iterative_model_solver({mu_R:l}) for l in (l0,l1,l2,l3)]
        
        
        def bracket_finder(i):
            ls = np.array([l0,l1,l2,l3])
            
            fu = np.array([f[0][i] for f in bracket_sols])[np.argsort(ls)]
            ls = np.sort(ls)
            
            # there are only 4 possibilities 
            if  fu[1]<fu[2]and fu[1]<fu[0]:
                return ((ls[0],ls[1],ls[2]),(fu[0],fu[1],fu[2]))
            if  fu[1]<fu[3]and fu[1]<fu[0]:
                return ((ls[0],ls[1],ls[3]),(fu[0],fu[1],fu[3]))
            if  fu[2]<fu[3]and fu[2]<fu[0]:
                return ((ls[0],ls[2],ls[3]),(fu[0],fu[2],fu[3]))
            if  fu[2]<fu[3]and fu[2]<fu[1]:
                return ((ls[1],ls[2],ls[3]),(fu[1],fu[2],fu[3]))
        
        
        bracket = bracket_finder(0)
        LOGGER.debug(f'T bracket: {bracket}')
        iterative_model_solver.return_func = lambda x:x[0][0]
        LOGGER.info('finding T:')
        T_sol = self.find_avoided_crossing(solver,(left_up,right_up),(mu_R,),{mu_R:parameter_range},iterative_solving=iterative_model_solver,bracket=bracket)
        
        
        #use the previous results to determine the bounds for the next one
        def bounds_determining(results,res_i):
            return parameter_range # workaround
            if len(results)<3:
                return parameter_range #we do not have enough info to go with
            
            results = [r[:-1] for r in results]
                
            x_vals = np.array([r[0][0][mu_R] for r in results])
            y_vals = np.array([r[-1][res_i] for r in results])
            #find the smallest two y_vals and return the corresponding x_vals
            LOGGER.debug(x_vals,y_vals)
            
            
            sorted_x_vals = x_vals[np.argsort(y_vals)] 
            for x_middle_i in range(0,len(x_vals)):
                
                
                greater = sorted_x_vals[sorted_x_vals > sorted_x_vals[x_middle_i]]    
                less = sorted_x_vals[sorted_x_vals < sorted_x_vals[x_middle_i]]    

                if len(greater) and len(less):
                    left = less[0]
                    right = greater[0]
                    min_x_vals = np.array([left,right])
                    break
            
            else:
                raise ValueError('unable to find bounds')
            
            
            return min_x_vals - E0 # substract to get bounds relative to E0
        
        new_bounds = bounds_determining(iterative_model_solver.saved_results,1)
        bracket = bracket_finder(1)
        LOGGER.debug(f'T_so bracket: {bracket}')
        iterative_model_solver.return_func = lambda x:x[0][1]
        
        # step 3: Determine Tud by etuning around mL = mR with symmetric detuning (pick spin_up left and spin down right)
        self.envelope_model.band_model.parameter_dict[mu_R] = E0

        LOGGER.info('finding T_so')       
        Tso_sol = self.find_avoided_crossing(solver,(left_up,right_down),(mu_R,),{mu_R:new_bounds},iterative_solving=iterative_model_solver,bracket=bracket)
        
        new_bounds = bounds_determining(iterative_model_solver.saved_results,2)
        iterative_model_solver.return_func = lambda x:x[0][2]
        bracket = bracket_finder(2)
        LOGGER.debug(f'D bracket: {bracket}')
        
        # step 5: determin Delta_ud by detuing around mL=E0 (fixed) and vary mR around mR=E0-2Eu (spin up particle left adn spin down anti-particle right)
        self.envelope_model.band_model.parameter_dict[mu_R] = E0
        
        LOGGER.info('finding D')       
        D_sol = self.find_avoided_crossing(solver,(left_up,right_h_down),(mu_R,),{mu_R:new_bounds},iterative_solving=iterative_model_solver,bracket=bracket)
        
        new_bounds = bounds_determining(iterative_model_solver.saved_results,3)
        iterative_model_solver.return_func = lambda x:x[0][3]
        bracket = bracket_finder(3)
        LOGGER.debug(f'D_so bracket: {bracket}')
        
        # step 4: Determine Delta_uu by detuning around mL=E0 (fixed) and vary mR around mR=E0-2Eu (spin up particle left and anti-particle right)
        self.envelope_model.band_model.parameter_dict[mu_R] = E0
        LOGGER.info('finding D_so')       
        Dso_sol = self.find_avoided_crossing(solver,(left_up,right_h_up),(mu_R,),{mu_R:new_bounds},iterative_solving=iterative_model_solver,bracket=bracket)
        
        
        return_tup =  T_sol, Tso_sol,D_sol,Dso_sol
        if verbose_result:
            return return_tup + (iterative_model_solver.saved_results,)
        return return_tup
        """
        #return



from nqcpfem.parameter_search import IterativeModelSolver
from typing import Any
class IntermediateResSave(IterativeModelSolver):
    def __init__(self, construction_func: Callable[..., Any], solver: ModelSolver, evaluation_func: Callable[..., Any] | None = None, start_from_prev=True,return_func=None):
        super().__init__(construction_func, solver, evaluation_func, start_from_prev)
        self.return_func =return_func
        self.saved_results = []
    def __call__(self, *args, **kwargs):
        res =super().__call__(*args, **kwargs)
        self.saved_results.append((args,kwargs,res))
        return self.return_func(res)
    

<<<<<<< HEAD
<<<<<<< Updated upstream
# region state Classes
#endregion
=======
=======
>>>>>>> ecdcb497

from collections import namedtuple
Result = namedtuple('Result',['x','f','xvals','fvals','derivs'])

class CrossingFinder():
<<<<<<< HEAD
    def __init__(self,func,x_range,deriv_step_factor=1e-3,deriv_tol=1,max_iter=18,x_tol=1e-3):
=======
    def __init__(self,func,x_range,deriv_step_factor=1e-3,deriv_tol=0.99,max_iter=18,x_tol=1e-3):
>>>>>>> ecdcb497
        self.func = func
        self.x_range = x_range
        self.deriv_step_factor = deriv_step_factor
        self.deriv_tol = deriv_tol # how small should the derivative be before we believe that ii
        self.max_iter = max_iter
        self.x_tol = x_tol
        self._fL_bound = None
        self._fR_bound = None
        self.derivs = []
        
    @property
    def deriv_step(self):
        return (self.x_range[1]-self.x_range[0])*self.deriv_step_factor
    
    
    @property
    def fL_bound(self):
        if self._fL_bound is None:
            self._fL_bound = self.func(self.x_range[0])
        return self._fL_bound
    
    @property
    def fR_bound(self):
        if self._fR_bound is None:
            self._fR_bound = self.func(self.x_range[1])
        return self._fR_bound
    
    def minimize(self,xL=None,fL=None,dL=None,xR=None,fR=None,dR=None,verbose_res=False):
        class func_wrap():
            def __init__(self,func):
                self.xs = []
                self.fs = []
                self.func = func
            def __call__(self,x):
                self.xs.append(x)
                y = self.func(x)
                self.fs.append(y)
                return y
        func = func_wrap(self.func)
        if xL is None or xR is None:
            xL,xR = self.x_range[0],self.x_range[1]
            fL,fR = self.fL_bound,self.fR_bound
            dL = (-1,-1)
            dR = (1,1)
        if dR is None:
            dR = (1,1)
        if dL is None:
            dL = (-1,-1)
        i  = 0
        

        
        returner = lambda x,f: Result(x,f,func.xs,func.fs,self.derivs) if verbose_res else (x,f) 
        
        maxima = []
        x = (xR+xL)/2
        while i<self.max_iter:
            i+=1
<<<<<<< HEAD
            LOGGER.debug((i,xR,xL))
            x_old = x
            x = (fL-fR +xL+xR)/2
            # if outside interval: reflect it into the interval
            
            if x<xL:
                LOGGER.debug(f'reflect around xL: {x,2*(xL-x)}')
                x = x + 2*(xL-x)
            if x>xR:
                LOGGER.debug(f'reflect around xR: {x,-2*(x-xR)}')
                x = x - 2*(x-xR)
            
            # if too close to the edge: move it further in
            if np.isclose(x,xL,atol=10*self.deriv_step):
                LOGGER.debug(f'shift right: {x,10*self.deriv_step}')
                x += 10*self.deriv_step
            if np.isclose(x,xR,atol=10*self.deriv_step):
                LOGGER.debug(f'shift left: {x,-10*self.deriv_step}')
                x += -10*self.deriv_step
            
            # if it is still too close, outside or interval is too small. We do the alternative point distinguising
            
            
=======
            x_old = x
            x = (fL-fR +xL+xR)/2
>>>>>>> ecdcb497
            if x<xL or x>xR or any(np.isclose(x,[xL,xR],atol=10*self.deriv_step)) or np.abs(xR-xL)<2*self.x_tol*(self.x_range[1]-self.x_range[0]):
                # we get here if: linear intersection guess moves us further away, is too close to previous points, or search interval is already small
                # find the closest of xL and xR and move 10*self.deriv_step towards the center
                print_tup = (x<xL,x>xR)
                
                # be closest to the point with smallest derivative 
                left_deriv = np.abs(dL[1]) if np.abs(dL[1])<self.deriv_tol else np.abs(dL[0])
                right_deriv = np.abs(dR[0]) if np.abs(dR[0])<self.deriv_tol else np.abs(dR[1])
                delta = left_deriv-right_deriv
                sigma = left_deriv+right_deriv
                # delta = 0 -> middle. delta = sigma -> right point. delta = -sigma left_point
<<<<<<< HEAD
                x_new= (0.5+delta/(2*sigma))*xR + (0.5-delta/(2*sigma))*xL  # shift delta according to the smallest derivative.
                
                LOGGER.debug(f'alternative:{x,x_new}. reason:{x<xL ,x>xR,np.isclose(x,[xL,xR],atol=10*self.deriv_step),np.abs(xR-xL)<2*self.x_tol*(self.x_range[1]-self.x_range[0])} ')
            
            LOGGER.debug(f'relative {(x-x_old)/(self.x_range[1]-self.x_range[0])}')
            deriv=self.derivative_check(x,return_derivs=True)
            LOGGER.debug(f'deriv: {(i,deriv,x)}')
=======

                if 10*self.deriv_step < np.abs(xL-xR)/2 and (any(print_tup) or any(np.isclose(x,[xL,xR],atol=10*self.deriv_step))):
                    print('a')
                    x = xL + 10*self.deriv_step if np.abs(x-xL) < np.abs(x-xR) else xR - 10*self.deriv_step
                else:
                    print('b')
                    x= (0.5+delta/(2*sigma))*xR + (0.5-delta/(2*sigma))*xL  # shift delta according to the smallest derivative.
                
                print(i,(xR-xL)/(self.x_range[1]-self.x_range[0]),(x-xL)/(self.x_range[1]-self.x_range[0]),any(np.isclose(x,[xL,xR],atol=10*self.deriv_step)),print_tup,np.abs(xR-xL)<2*self.x_tol*(self.x_range[1]-self.x_range[0]))
            
            print((x-x_old)/(self.x_range[1]-self.x_range[0]))
            deriv=self.derivative_check(x,return_derivs=True)
            print(i,deriv,x)
>>>>>>> ecdcb497
            self.derivs.append((x,)+deriv[1:])
            direc = deriv[0]
            fx = deriv[1]
            if direc is None:
                maxima.append((x,deriv[1:]))
                # pick a point between the maxima and the furthest of the points xL, xR
                if (x-xL) < (xR-x) :
                    xL = x
                    fL = fx
                else:
                    xR = x
                    fR = fx
                
            if (xR-xL)<self.x_tol*(self.x_range[1]-self.x_range[0]):
<<<<<<< HEAD
                LOGGER.debug(f'converged in {i} steps. Reason: x is within ({xL},{xR})')
                break
            if direc == 0:
                LOGGER.debug(f'converged in {i} steps. Reason: valid local minimum.')
=======
                print(f'converged in {i} steps. Reason: x is within ({xL},{xR})')
                break
            if direc == 0:
                print(f'converged in {i} steps. Reason: valid local minimum.')
>>>>>>> ecdcb497
                break
            else:
                #look at all derivs and pick the next guess
                left,right = self.find_starting_points(self.derivs)
<<<<<<< HEAD
                LOGGER.debug((left,right))
=======
                print(left,right)
>>>>>>> ecdcb497
                xL,fL,dL = left[:3]
                xR,fR,dR = right[:3]
                
        if i<self.max_iter:
            return returner(x,fx)
        else:
<<<<<<< HEAD
            LOGGER.debug('did not converge')
=======
            print('did not converge')
>>>>>>> ecdcb497
            return  returner(x,fx)

    def derivative_check(self,x0,f0=None,dfs=None,return_derivs=False):
        # check left first and if it is within tol, check right as well
        if dfs is None or f0 is None:
            f0 = self.func(x0)
            fl = self.func(x0-self.deriv_step)
            fr = self.func(x0+self.deriv_step)
            
            dfl = (f0-fl)/self.deriv_step 
            dfr = (fr-f0)/self.deriv_step
        else:
            dfl,dfr = dfs
        returner = lambda x: (x,f0,(dfl,dfr)) if return_derivs else (x,f0)
        if np.sign(dfl) == np.sign(dfr):
            return returner(-1*np.sign(dfl)) # go in the direction of of downhill slope
        else: # np.sign(dfl)<=0 and np.sign(dfr)>=0:
            if np.abs(dfl)>self.deriv_tol and np.abs(dfr)>self.deriv_tol:
                # go in direction with lowest value:
                return returner(None) # invalid local extremum? 
                return returner(1 if np.abs(dfl) < dfr else -1)
            elif np.abs(dfl)>self.deriv_tol and dfr<self.deriv_tol:
                return returner(-1*np.sign(dfr))# go in the direction specified by the one below self.deriv_tol
            elif np.abs(dfl)<self.deriv_tol and dfr>self.deriv_tol:    
                return returner(-1*np.sign(dfl))# go in the direction specified by the one below self.deriv_tol
            elif dfl>-self.deriv_tol and dfr<self.deriv_tol:
                return returner(0) # we converged
            else:
<<<<<<< HEAD
                LOGGER.debug('local maxima')
=======
                print('local maxima')
>>>>>>> ecdcb497
                return returner(None) # pick any i guess

    def find_starting_points(self,derivative_points,return_minimum=True):
        """ based on the derivatives at the points, estimate the best starting x-points. 
        These are chosen to be the two points that are closest to eachother,while still having the opposite sign of the derivatives"""
        left_points = []
        right_points = []
        for point in derivative_points:
            grad = self.derivative_check(*point)[0]
<<<<<<< HEAD
            LOGGER.debug((point,grad))
=======
            print(*point,grad)
>>>>>>> ecdcb497
            if grad is None:
                continue # skip local maxima
            if grad > 0: # go to right i.e. this point is to the left:
                left_points.append(point)
            elif grad < 0:
                right_points.append(point)
            elif return_minimum:
<<<<<<< HEAD
                LOGGER.debug('minimum_found')
=======
                print('minimum_found')
>>>>>>> ecdcb497
                return Result(point[0],point[1],[],[],self.derivs)
        
        
        def outermost_point_I(points,dir):
            xs =  np.array([p[0] for p in points])
            func = np.argmax if dir=='left' else np.argmin
            return points[func(xs)]
        
        
        l_point = outermost_point_I(left_points,'left') if len(left_points) else (self.x_range[0],self.fL_bound,(-1,-1))
        r_point = outermost_point_I(right_points,'right') if len(right_points) else (self.x_range[1],self.fR_bound,(1,1))
        
        if l_point > r_point:
            raise Exception('left was to the right of right...')
        return l_point,r_point

    
    @classmethod
    def warm_start(cls,old_points,new_func,x_vals,new_values,deriv_step_factor=None,**finder_kwargs):
        """create a new crossing finder and a set of points which can be passed to find_starting_points of the crossing finder for a warm start"""
        
        # assumes x_range is in x_vals as min and max
        xLi = np.argmin(x_vals)
        xRi = np.argmax(x_vals)
        
        if deriv_step_factor is None:   
            new = CrossingFinder(new_func,(x_vals[xLi][0],x_vals[xRi][0]),**finder_kwargs)
        else:
            new = CrossingFinder(new_func,(x_vals[xLi][0],x_vals[xRi][0]),deriv_step_factor = deriv_step_factor,**finder_kwargs)
        # set bounds
<<<<<<< HEAD
        LOGGER.debug(new.x_range)
        LOGGER.debug(new.deriv_step_factor)
        LOGGER.debug(new.deriv_step)
=======
        print(new.x_range)
        print(new.deriv_step_factor)
        print(new.deriv_step)
>>>>>>> ecdcb497
        
        new._fL_bound = new_values[xLi]
        new._fR_bound = new_values[xRi]

        
        new_values = np.asarray(new_values)
        x_vals = np.asarray(x_vals)
        
        # create new point list:
        new_points = []
        for p in old_points:
            x = p[0]
            f = new_values[np.where(x_vals==x)[0]][0]
            fl = new_values[np.where(x_vals==x-new.deriv_step)[0]][0]
            fr = new_values[np.where(x_vals==x+new.deriv_step)[0]][0]
            dfl = (f-fl)/new.deriv_step
            dfr = (fr-f)/new.deriv_step
<<<<<<< HEAD
            LOGGER.debug((x,f,(dfl,dfr)))
=======
            print((x,f,(dfl,dfr)))
>>>>>>> ecdcb497
            new_points.append((x,f,(dfl,dfr)))
        new.derivs = new_points
        return new,new_points

<<<<<<< HEAD

>>>>>>> Stashed changes
=======
>>>>>>> ecdcb497
<|MERGE_RESOLUTION|>--- conflicted
+++ resolved
@@ -235,12 +235,6 @@
                 
             return (vals,res)
             
-<<<<<<< HEAD
-<<<<<<< Updated upstream
-            return vals
-=======
-=======
->>>>>>> ecdcb497
         iterative_model_solver = IntermediateResSave(model_update,solver,evaluation_func,return_func=lambda x:x)
         #endregion
         
@@ -254,11 +248,8 @@
         t_crossing_finder = CrossingFinder(iterative_model_solver,parameter_range,**crossing_finder_kwargs)
         
         T_sol = t_crossing_finder.minimize(verbose_res=True)
-<<<<<<< HEAD
         LOGGER.debug(f'T_found. N_iter = {len(T_sol.derivs)}')
-=======
-        LOGGER.debug(f'T_found. \n N_iter = {len(T_sol.derivs)}')
->>>>>>> ecdcb497
+
         
         
         #find T_so
@@ -274,11 +265,8 @@
             lp,rp = points 
             Tso_sol = tso_crossing_finder.minimize(*lp[:3],*rp[:3],verbose_res = True)
         
-<<<<<<< HEAD
         LOGGER.debug(f'Tso_found. N_iter = {len(Tso_sol.derivs)-len(T_sol.derivs)}')
-=======
-        LOGGER.debug(f'Tso_found. \n N_iter = {len(Tso_sol.derivs)-len(T_sol.derivs)}')
->>>>>>> ecdcb497
+
         #find D
         LOGGER.info('finding D')
         iterative_model_solver.return_func = lambda x:x[0][2] #D number
@@ -292,11 +280,8 @@
             lp,rp = points 
             D_sol = D_crossing_finder.minimize(*lp[:3],*rp[:3],verbose_res = True)
         
-<<<<<<< HEAD
         LOGGER.debug(f'D_found. N_iter = {len(D_sol.derivs)-len(Tso_sol.derivs)}')
-=======
-        LOGGER.debug(f'D_found. \n N_iter = {len(D_sol.derivs)-len(Tso_sol.derivs)}')
->>>>>>> ecdcb497
+
         #find D_so
         
         LOGGER.info('finding D_so')
@@ -311,7 +296,7 @@
             lp,rp = points 
             Dso_sol=Dso_crossing_finder.minimize(*lp[:3],*rp[:3],verbose_res = True)
         
-<<<<<<< HEAD
+
         LOGGER.debug(f'Dso_found. N_iter = {len(Dso_sol.derivs)-len(D_sol.derivs)}')
 
         LOGGER.info(f'total number of function calls: {len(iterative_model_solver.saved_results)}')
@@ -334,18 +319,11 @@
         
         def bracket_finder(i):
             ls = np.array([l0,l1,l2,l3])
->>>>>>> Stashed changes
-            
-        iterative_model_solver = CrossingsFinder(model_update,solver,evaluation_func,return_func=lambda x:x[0])
-=======
-        LOGGER.debug(f'Dso_found. \n N_iter = {len(Dso_sol.derivs)-len(D_sol.derivs)}')
-
-        LOGGER.info(f'total number of function calls: {len(iterative_model_solver.saved_results)}')
->>>>>>> ecdcb497
+
         
         return T_sol,Tso_sol,D_sol,Dso_sol
 
-        """
+        
         # evaluate the model at the golden ratio points so that we can determine the initial brcaket
         golden_mean = 0.5*(3-np.sqrt(5))
         xL = parameter_range[0]+E0
@@ -471,23 +449,13 @@
         return self.return_func(res)
     
 
-<<<<<<< HEAD
-<<<<<<< Updated upstream
-# region state Classes
-#endregion
-=======
-=======
->>>>>>> ecdcb497
 
 from collections import namedtuple
 Result = namedtuple('Result',['x','f','xvals','fvals','derivs'])
 
 class CrossingFinder():
-<<<<<<< HEAD
     def __init__(self,func,x_range,deriv_step_factor=1e-3,deriv_tol=1,max_iter=18,x_tol=1e-3):
-=======
-    def __init__(self,func,x_range,deriv_step_factor=1e-3,deriv_tol=0.99,max_iter=18,x_tol=1e-3):
->>>>>>> ecdcb497
+
         self.func = func
         self.x_range = x_range
         self.deriv_step_factor = deriv_step_factor
@@ -546,7 +514,6 @@
         x = (xR+xL)/2
         while i<self.max_iter:
             i+=1
-<<<<<<< HEAD
             LOGGER.debug((i,xR,xL))
             x_old = x
             x = (fL-fR +xL+xR)/2
@@ -568,12 +535,7 @@
                 x += -10*self.deriv_step
             
             # if it is still too close, outside or interval is too small. We do the alternative point distinguising
-            
-            
-=======
-            x_old = x
-            x = (fL-fR +xL+xR)/2
->>>>>>> ecdcb497
+
             if x<xL or x>xR or any(np.isclose(x,[xL,xR],atol=10*self.deriv_step)) or np.abs(xR-xL)<2*self.x_tol*(self.x_range[1]-self.x_range[0]):
                 # we get here if: linear intersection guess moves us further away, is too close to previous points, or search interval is already small
                 # find the closest of xL and xR and move 10*self.deriv_step towards the center
@@ -585,7 +547,7 @@
                 delta = left_deriv-right_deriv
                 sigma = left_deriv+right_deriv
                 # delta = 0 -> middle. delta = sigma -> right point. delta = -sigma left_point
-<<<<<<< HEAD
+
                 x_new= (0.5+delta/(2*sigma))*xR + (0.5-delta/(2*sigma))*xL  # shift delta according to the smallest derivative.
                 
                 LOGGER.debug(f'alternative:{x,x_new}. reason:{x<xL ,x>xR,np.isclose(x,[xL,xR],atol=10*self.deriv_step),np.abs(xR-xL)<2*self.x_tol*(self.x_range[1]-self.x_range[0])} ')
@@ -593,21 +555,7 @@
             LOGGER.debug(f'relative {(x-x_old)/(self.x_range[1]-self.x_range[0])}')
             deriv=self.derivative_check(x,return_derivs=True)
             LOGGER.debug(f'deriv: {(i,deriv,x)}')
-=======
-
-                if 10*self.deriv_step < np.abs(xL-xR)/2 and (any(print_tup) or any(np.isclose(x,[xL,xR],atol=10*self.deriv_step))):
-                    print('a')
-                    x = xL + 10*self.deriv_step if np.abs(x-xL) < np.abs(x-xR) else xR - 10*self.deriv_step
-                else:
-                    print('b')
-                    x= (0.5+delta/(2*sigma))*xR + (0.5-delta/(2*sigma))*xL  # shift delta according to the smallest derivative.
-                
-                print(i,(xR-xL)/(self.x_range[1]-self.x_range[0]),(x-xL)/(self.x_range[1]-self.x_range[0]),any(np.isclose(x,[xL,xR],atol=10*self.deriv_step)),print_tup,np.abs(xR-xL)<2*self.x_tol*(self.x_range[1]-self.x_range[0]))
-            
-            print((x-x_old)/(self.x_range[1]-self.x_range[0]))
-            deriv=self.derivative_check(x,return_derivs=True)
-            print(i,deriv,x)
->>>>>>> ecdcb497
+
             self.derivs.append((x,)+deriv[1:])
             direc = deriv[0]
             fx = deriv[1]
@@ -622,37 +570,25 @@
                     fR = fx
                 
             if (xR-xL)<self.x_tol*(self.x_range[1]-self.x_range[0]):
-<<<<<<< HEAD
                 LOGGER.debug(f'converged in {i} steps. Reason: x is within ({xL},{xR})')
                 break
             if direc == 0:
                 LOGGER.debug(f'converged in {i} steps. Reason: valid local minimum.')
-=======
-                print(f'converged in {i} steps. Reason: x is within ({xL},{xR})')
-                break
-            if direc == 0:
-                print(f'converged in {i} steps. Reason: valid local minimum.')
->>>>>>> ecdcb497
+
                 break
             else:
                 #look at all derivs and pick the next guess
                 left,right = self.find_starting_points(self.derivs)
-<<<<<<< HEAD
                 LOGGER.debug((left,right))
-=======
-                print(left,right)
->>>>>>> ecdcb497
+
                 xL,fL,dL = left[:3]
                 xR,fR,dR = right[:3]
                 
         if i<self.max_iter:
             return returner(x,fx)
         else:
-<<<<<<< HEAD
             LOGGER.debug('did not converge')
-=======
-            print('did not converge')
->>>>>>> ecdcb497
+
             return  returner(x,fx)
 
     def derivative_check(self,x0,f0=None,dfs=None,return_derivs=False):
@@ -681,11 +617,7 @@
             elif dfl>-self.deriv_tol and dfr<self.deriv_tol:
                 return returner(0) # we converged
             else:
-<<<<<<< HEAD
                 LOGGER.debug('local maxima')
-=======
-                print('local maxima')
->>>>>>> ecdcb497
                 return returner(None) # pick any i guess
 
     def find_starting_points(self,derivative_points,return_minimum=True):
@@ -695,11 +627,8 @@
         right_points = []
         for point in derivative_points:
             grad = self.derivative_check(*point)[0]
-<<<<<<< HEAD
             LOGGER.debug((point,grad))
-=======
-            print(*point,grad)
->>>>>>> ecdcb497
+
             if grad is None:
                 continue # skip local maxima
             if grad > 0: # go to right i.e. this point is to the left:
@@ -707,11 +636,8 @@
             elif grad < 0:
                 right_points.append(point)
             elif return_minimum:
-<<<<<<< HEAD
                 LOGGER.debug('minimum_found')
-=======
-                print('minimum_found')
->>>>>>> ecdcb497
+
                 return Result(point[0],point[1],[],[],self.derivs)
         
         
@@ -742,15 +668,9 @@
         else:
             new = CrossingFinder(new_func,(x_vals[xLi][0],x_vals[xRi][0]),deriv_step_factor = deriv_step_factor,**finder_kwargs)
         # set bounds
-<<<<<<< HEAD
         LOGGER.debug(new.x_range)
         LOGGER.debug(new.deriv_step_factor)
         LOGGER.debug(new.deriv_step)
-=======
-        print(new.x_range)
-        print(new.deriv_step_factor)
-        print(new.deriv_step)
->>>>>>> ecdcb497
         
         new._fL_bound = new_values[xLi]
         new._fR_bound = new_values[xRi]
@@ -768,17 +688,9 @@
             fr = new_values[np.where(x_vals==x+new.deriv_step)[0]][0]
             dfl = (f-fl)/new.deriv_step
             dfr = (fr-f)/new.deriv_step
-<<<<<<< HEAD
+
             LOGGER.debug((x,f,(dfl,dfr)))
-=======
-            print((x,f,(dfl,dfr)))
->>>>>>> ecdcb497
+
             new_points.append((x,f,(dfl,dfr)))
         new.derivs = new_points
         return new,new_points
-
-<<<<<<< HEAD
-
->>>>>>> Stashed changes
-=======
->>>>>>> ecdcb497
