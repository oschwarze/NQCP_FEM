from nqcpfem.solvers import ModelSolver
from . import System,StateClass
import sympy
from collections import namedtuple
import numpy as np
from typing import Callable, Type
from copy import copy
from ..envelope_function import EnvelopeFunctionModel,RectangleDomain
from ..band_model import BandModel
from ..functions import SymbolicFunction,X,Y,Z

import logging
LOGGER = logging.getLogger(__name__)
LOGGER.addHandler(logging.NullHandler())
Dot = namedtuple('Dot',['x','omega_x','Omega_x','w_x','omega_y','Omega_y','w_y'])
Barrier = namedtuple('Barrier',['length','V']) # barrier is always fixed to be at the end of the SC
Superconductor = namedtuple('Superconductor',['Delta','length','width','V_in','V_out']) #superconductor center is always in the center

from ..functions import X,Y,Z



class DotSCDot(System):
    def __init__(self,envelope_model:EnvelopeFunctionModel,left_dot:Dot,left_barrier:Barrier,superconductor:Superconductor,right_barrier:Barrier|None = None,right_dot:Dot|None = None,domain_resolution =None):
        
        envelope_model = copy(envelope_model)        
        self.left_dot = left_dot
        self.left_barrier = left_barrier
        
        
        self.superconductor = superconductor

        # mirror the the left side if right side was not specified
        self.right_barrier = left_barrier if right_barrier is None else right_barrier
        self.right_dot = self.left_dot._replace(x=-self.left_dot.x ) if right_dot is None else right_dot
        
        #define the domains of the system
        self.domains = self.__setup_domains__()
        
        
        # set the EFM domain
        x_range = (self.left_dot.x-self.left_dot.w_x/2, self.right_dot.x+self.right_dot.w_x/2)
        y_dist = max((self.left_dot.w_y,self.right_dot.w_y,self.superconductor.width))
        self.enf_domain = RectangleDomain.from_corners((x_range[0]*1.01,-y_dist*1.01/2,0),(x_range[1]*1.01,y_dist*1.01/2,0))
        if domain_resolution is not None:
            self.enf_domain.resolution = domain_resolution
        envelope_model.domain = self.enf_domain
        
        
        # add potential defining the system
        envelope_model.band_model.add_potential(self.__make_EM_potential__(envelope_model.band_model.parameter_dict['m']))
        
        # add SC order parameter: 
        
        # create identity_array and reshape into tensor shape
        #transposition = tuple(list(range(0,len(envelope_model.band_model.tensor_shape),2))) +  tuple(list(range(1,len(envelope_model.band_model.tensor_shape),2))) 
        #I = np.eye(envelope_model.band_model.n_bands).reshape([s for s in envelope_model.band_model.tensor_shape[::2]]*2).transpose(transposition)
        I = sympy.eye(envelope_model.band_model.independent_vars['preprocessed_array'].shape[0])
        Delta_func = self.make_SC_Delta()
        envelope_model.band_model.independent_vars['Delta_SC'] = I*Delta_func.symbol
        envelope_model.band_model.function_dict[Delta_func.symbol] = Delta_func
        
        super().__init__(envelope_model,self.__make_system_classes__())
        
        

    def __setup_domains__(self):
        
        ld = self.left_dot
        rd = self.right_dot
        lb = self.left_barrier
        rb = self.right_barrier
        sc = self.superconductor
        
        # check that stuff fits:
        if ld.x+ld.w_x/2 > -sc.length/2 -lb.length:
            raise ValueError(f'left dot clipping into left barrier by amount: {np.abs(ld.x+ld.w_x/2  +sc.length/2 +lb.length)}')
        
        
        if rd.x-rd.w_x/2 < sc.length/2+rb.length:
            raise ValueError(f'right dot clipping into right barrier by amount: { np.abs(rd.x-rd.w_x/2 - sc.length/2-rb.length)}')
        
        s = lambda x:sympy.sympify(x)
        
        
        ldot_domain =sympy.And(( s(ld.x-ld.w_x/2) <= X),(X <= s(ld.x + ld.w_x/2)),( s(-ld.w_y/2) <=Y),(Y<=s(ld.w_y/2)))
        rdot_domain =sympy.And(( s(rd.x-rd.w_x/2) <= X),(X <= s(rd.x + rd.w_x/2)),( s(-rd.w_y/2) <=Y),(Y<=s(rd.w_y/2)))
        
        left_side_domain = sympy.And(X<=s(-sc.length/2 - lb.length), sympy.Not(ldot_domain))#, sympy.Not(ldot_domain))
        right_side_domain = sympy.And(X>=s(sc.length/2 + rb.length), sympy.Not(rdot_domain))

        
        left_B_domain = sympy.And(X<=s(-sc.length/2),s(-sc.length/2-lb.length)<X)
        right_B_domain = sympy.And(X>=s(sc.length/2),s(sc.length/2+rb.length)>X)
        
        
        sc_x_domain = sympy.And(X>=s(-sc.length/2),X<=s(sc.length/2))
        
        sc_y_domain =sympy.And( s(-sc.width/2)<=Y, Y<=s(sc.width/2))
        
        in_SC_domain = sympy.And(sc_y_domain,sc_x_domain)#
        out_SC_domain = sympy.And(sc_x_domain, sympy.Not(sc_y_domain))
        return {'ld_in':ldot_domain,'rd_in':rdot_domain,'ld_out':left_side_domain,'rd_out':right_side_domain,'lb':left_B_domain,'rb':right_B_domain,'sc_in':in_SC_domain,'sc_out':out_SC_domain}

        
    def __make_EM_potential__(self,mass):
        
        ld = self.left_dot
        rd = self.right_dot
        lb = self.left_barrier
        rb = self.right_barrier
        sc = self.superconductor
        
        
        m = sympy.Symbol('m')
        symbols = r'\omega_{Lx},\omega_{Ly},\Omega_{Lx},\Omega_{Ly},V_{BL}, V_{BR},V_{SC},V_{out},\omega_{Rx},\omega_{Ry},\Omega_{Rx},\Omega_{Ry}'
        olx,oly,Olx,Oly,Bl,Br,Vsc,Vout,orx,ory,Orx,Ory= sympy.symbols(symbols)
        
        olx = ld.omega_x
        oly = ld.omega_y
        Olx = ld.Omega_x
        Oly = ld.Omega_y
        
        orx = rd.omega_x
        ory = rd.omega_y
        Orx = rd.Omega_x
        Ory = rd.Omega_y
        
        m=mass
        
        Vd_left = 1/2 * m * (olx**2 * (X-ld.x)**2 + oly**2 * (Y)**2 + (Olx * (X-ld.x)**2 + Oly* Y**2)**2)  
        
        
        Vd_right= 1/2 * m * (orx**2 * (X-rd.x)**2 + ory**2 * Y**2 + (Orx * (X-rd.x)**2 + Ory* Y**2)**2)  


        l_dot_outside = Vd_left.subs({X:(ld.x+ld.w_x/2),Y:ld.w_y/2})
        r_dot_outside = Vd_right.subs({X:(rd.x+rd.w_x/2),Y:rd.w_y/2})
        
        values = {'ld_in':Vd_left,'ld_out':l_dot_outside, 'rd_in':Vd_right,'rd_out':r_dot_outside, 'lb':lb.V,'rb':rb.V, 'sc_in':sc.V_in,'sc_out':sc.V_out}
        
        return SymbolicFunction(self.assemble_piecewise(values),sympy.Symbol('V_{sys}(x)',commutative=False))
    
    def make_SC_Delta(self):
        sc_values = {k:0 for k in self.domains.keys()}
        sc_values['sc_in'] = self.superconductor.Delta
        return SymbolicFunction(self.assemble_piecewise(sc_values),sympy.Symbol('\Delta_{sc}(x)',commutative=False))
        
    
    def assemble_piecewise(self,domain_values):
        arg = [ (domain_values[k],dom) for k,dom in self.domains.items()]
        
        return sympy.Piecewise(*arg)
    
    def __make_system_classes__(self):
        # Inside Left dot,
        from . import PositionalState
        left_cond = self.domains['ld_in'] 
        left_dot = PositionalState(left_cond,'Left dot')
        
        
        # Inside Right dot
        right_cond = self.domains['rd_in']
        right_dot = PositionalState(right_cond,'Right dot')

        sc_cond = self.domains['sc_in']
        superconductor = PositionalState(sc_cond,'Superconductor')
        
        return left_dot,right_dot,superconductor
        
    
    
    def determine_all_couplings(self,spin_up_I,spin_down_I,solver,E0,parameter_range,verbose_result=False,**crossing_finder_kwargs):
        #region class constuction
        #make the Classes
        from . import PositionalState,DefiniteTensorComponent
        mask_template = lambda x: np.zeros(self.envelope_model.solution_shape()[:-1])
        up_p_mask = mask_template(None)
        up_p_mask[spin_up_I] = 1
        up_p_state = DefiniteTensorComponent(up_p_mask,'spin up particle')

        down_p_mask = mask_template(None)
        down_p_mask[spin_down_I] = 1
        down_p_state = DefiniteTensorComponent(down_p_mask,'spin down particle')
        
        up_h_mask = mask_template(None)
        ph_shift = int(up_h_mask.shape[0]/2)
        up_h_mask[ph_shift+spin_up_I] = 1
        up_h_state = DefiniteTensorComponent(up_h_mask,'spin up hole')
        
        
        down_h_mask = mask_template(None)
        down_h_mask[ph_shift+spin_down_I] = 1
        down_h_state = DefiniteTensorComponent(down_h_mask,'spin down hole')
        
        
        mu_L = sympy.Dummy(r'\mu_{L}') # make them dummies to avoid overwriting them 
        mu_R = sympy.Dummy(r'\mu_{R}')
        mu_detuning = sympy.Dummy('\mu_{detuning}(x)',commutative=False)
        detuning = SymbolicFunction(sympy.Piecewise((-mu_L,self.domains['ld_in']),(-mu_R,self.domains['rd_in']),(0,True)),mu_detuning)
        
        self.envelope_model.band_model.add_potential(detuning)
        self.envelope_model.band_model.parameter_dict[mu_L] = E0
        self.envelope_model.band_model.parameter_dict[mu_R] = E0
        
        left,right,sc = self.__make_system_classes__()
        
        
        # step 2: Determine Tuu by detuning around mL = mR with s(pick spin up lef and spin up right stateClasses)
        left_up = left.combine_state_cls(up_p_state,'left up particle')
        right_up = right.combine_state_cls(up_p_state,'right up particle')
        
        right_down = right.combine_state_cls(down_p_state,'right down particle')
        
        right_h_down = right.combine_state_cls(down_h_state,'right down anit-particle')
        right_h_up = right.combine_state_cls(up_h_state,'right up anit-particle')
        #endregion
        
        # region iterative_model_solver setup
        def model_update(mu_R_val):
            params = {mu_R:mu_R_val}
            self.envelope_model.band_model.parameter_dict.update(params)
            return self.envelope_model
        
        
        def evaluation_func(model,res):
            #determine all couplings here:
            X_arr = self.envelope_model.positional_rep(res[1][0])[1]
            vals = []
            subspaces = ((left_up,right_up),(left_up,right_down),(left_up,right_h_down),(left_up,right_h_up)) # T, Tso,D,Dso
            for subsp in subspaces:

                subspace_I = self.select_subspace(subsp,res[1],2,x_points=X_arr)
                vals.append(np.abs(res[0][subspace_I[0]]-res[0][subspace_I[1]]))

            other = res if verbose_result else None
                
            return (vals,res)
            
        iterative_model_solver = IntermediateResSave(model_update,solver,evaluation_func,return_func=lambda x:x)
        #endregion
        
        
        parameter_range = tuple(p+E0 for p in parameter_range)
        
        #find T
        LOGGER.info('finding T')
        
        iterative_model_solver.return_func = lambda x:x[0][0] # T number
        t_crossing_finder = CrossingFinder(iterative_model_solver,parameter_range,**crossing_finder_kwargs)
        
        T_sol = t_crossing_finder.minimize(verbose_res=True)
        LOGGER.debug(f'T_found. N_iter = {len(T_sol.derivs)}')

        
        
        #find T_so
        LOGGER.info('finding T_so')
        iterative_model_solver.return_func = lambda x:x[0][1] #Tso number
        x_vals = [s[0] for s in iterative_model_solver.saved_results]
        y_vals = [s[-1][0][1] for s in iterative_model_solver.saved_results]
        tso_crossing_finder,points = t_crossing_finder.warm_start(T_sol.derivs,iterative_model_solver,x_vals,y_vals,**crossing_finder_kwargs)
        points = tso_crossing_finder.find_starting_points(points)
        if isinstance(points,Result):
            Tso_sol = points
        else:
            lp,rp = points 
            Tso_sol = tso_crossing_finder.minimize(*lp[:3],*rp[:3],verbose_res = True)
        
        LOGGER.debug(f'Tso_found. N_iter = {len(Tso_sol.derivs)-len(T_sol.derivs)}')

        #find D
        LOGGER.info('finding D')
        iterative_model_solver.return_func = lambda x:x[0][2] #D number
        x_vals = [s[0] for s in iterative_model_solver.saved_results]
        y_vals = [s[-1][0][2] for s in iterative_model_solver.saved_results]
        D_crossing_finder,points = t_crossing_finder.warm_start(Tso_sol.derivs,iterative_model_solver,x_vals,y_vals,**crossing_finder_kwargs)
        points = D_crossing_finder.find_starting_points(points)
        if isinstance(points,Result):
            D_sol = points
        else:
            lp,rp = points 
            D_sol = D_crossing_finder.minimize(*lp[:3],*rp[:3],verbose_res = True)
        
        LOGGER.debug(f'D_found. N_iter = {len(D_sol.derivs)-len(Tso_sol.derivs)}')

        #find D_so
        
        LOGGER.info('finding D_so')
        iterative_model_solver.return_func = lambda x:x[0][3] #Dso number
        x_vals = [s[0] for s in iterative_model_solver.saved_results]
        y_vals = [s[-1][0][3] for s in iterative_model_solver.saved_results]
        Dso_crossing_finder,points = t_crossing_finder.warm_start(D_sol.derivs,iterative_model_solver,x_vals,y_vals,**crossing_finder_kwargs)
        points = Dso_crossing_finder.find_starting_points(points)
        if isinstance(points,Result):
            Dso_sol = points
        else:
            lp,rp = points 
            Dso_sol=Dso_crossing_finder.minimize(*lp[:3],*rp[:3],verbose_res = True)
        
        
        LOGGER.debug(f'Dso_found. N_iter = {len(Dso_sol.derivs)-len(D_sol.derivs)}')

        LOGGER.info(f'total number of function calls: {len(iterative_model_solver.saved_results)}')
        
        # set the sytem back to what it was before (to avoid mysterious behaviour when working with the system again)
        self.envelope_model.band_model.independent_vars['preprocessed_array'] = self.envelope_model.band_model.independent_vars['preprocessed_array'].subs(mu_detuning,0)
        del self.envelope_model.band_model.function_dict[mu_detuning] 
        
        
        return T_sol,Tso_sol,D_sol,Dso_sol

        """
        # evaluate the model at the golden ratio points so that we can determine the initial brcaket
        golden_mean = 0.5*(3-np.sqrt(5))
        xL = parameter_range[0]+E0
        xR = parameter_range[1]+E0
        point_finder =lambda l,r: l+golden_mean*(r-l)
        l0 = point_finder(xL,xR)
        l1 = point_finder(l0,xR)
        l2 = point_finder(l1,xR)
        l3 = point_finder(xL,l1)
        
        bracket_sols = [iterative_model_solver({mu_R:l}) for l in (l0,l1,l2,l3)]
        
        
        def bracket_finder(i):
            ls = np.array([l0,l1,l2,l3])

        
        return T_sol,Tso_sol,D_sol,Dso_sol

        
        # evaluate the model at the golden ratio points so that we can determine the initial brcaket
        golden_mean = 0.5*(3-np.sqrt(5))
        xL = parameter_range[0]+E0
        xR = parameter_range[1]+E0
        point_finder =lambda l,r: l+golden_mean*(r-l)
        l0 = point_finder(xL,xR)
        l1 = point_finder(l0,xR)
        l2 = point_finder(l1,xR)
        l3 = point_finder(xL,l1)
        
        bracket_sols = [iterative_model_solver({mu_R:l}) for l in (l0,l1,l2,l3)]
        
        
        def bracket_finder(i):
            ls = np.array([l0,l1,l2,l3])
            
            fu = np.array([f[0][i] for f in bracket_sols])[np.argsort(ls)]
            ls = np.sort(ls)
            
            # there are only 4 possibilities 
            if  fu[1]<fu[2]and fu[1]<fu[0]:
                return ((ls[0],ls[1],ls[2]),(fu[0],fu[1],fu[2]))
            if  fu[1]<fu[3]and fu[1]<fu[0]:
                return ((ls[0],ls[1],ls[3]),(fu[0],fu[1],fu[3]))
            if  fu[2]<fu[3]and fu[2]<fu[0]:
                return ((ls[0],ls[2],ls[3]),(fu[0],fu[2],fu[3]))
            if  fu[2]<fu[3]and fu[2]<fu[1]:
                return ((ls[1],ls[2],ls[3]),(fu[1],fu[2],fu[3]))
        
        
        bracket = bracket_finder(0)
        LOGGER.debug(f'T bracket: {bracket}')
        iterative_model_solver.return_func = lambda x:x[0][0]
        LOGGER.info('finding T:')
        T_sol = self.find_avoided_crossing(solver,(left_up,right_up),(mu_R,),{mu_R:parameter_range},iterative_solving=iterative_model_solver,bracket=bracket)
        
        
        #use the previous results to determine the bounds for the next one
        def bounds_determining(results,res_i):
            return parameter_range # workaround
            if len(results)<3:
                return parameter_range #we do not have enough info to go with
            
            results = [r[:-1] for r in results]
                
            x_vals = np.array([r[0][0][mu_R] for r in results])
            y_vals = np.array([r[-1][res_i] for r in results])
            #find the smallest two y_vals and return the corresponding x_vals
            LOGGER.debug(x_vals,y_vals)
            
            
            sorted_x_vals = x_vals[np.argsort(y_vals)] 
            for x_middle_i in range(0,len(x_vals)):
                
                
                greater = sorted_x_vals[sorted_x_vals > sorted_x_vals[x_middle_i]]    
                less = sorted_x_vals[sorted_x_vals < sorted_x_vals[x_middle_i]]    

                if len(greater) and len(less):
                    left = less[0]
                    right = greater[0]
                    min_x_vals = np.array([left,right])
                    break
            
            else:
                raise ValueError('unable to find bounds')
            
            
            return min_x_vals - E0 # substract to get bounds relative to E0
        
        new_bounds = bounds_determining(iterative_model_solver.saved_results,1)
        bracket = bracket_finder(1)
        LOGGER.debug(f'T_so bracket: {bracket}')
        iterative_model_solver.return_func = lambda x:x[0][1]
        
        # step 3: Determine Tud by etuning around mL = mR with symmetric detuning (pick spin_up left and spin down right)
        self.envelope_model.band_model.parameter_dict[mu_R] = E0

        LOGGER.info('finding T_so')       
        Tso_sol = self.find_avoided_crossing(solver,(left_up,right_down),(mu_R,),{mu_R:new_bounds},iterative_solving=iterative_model_solver,bracket=bracket)
        
        new_bounds = bounds_determining(iterative_model_solver.saved_results,2)
        iterative_model_solver.return_func = lambda x:x[0][2]
        bracket = bracket_finder(2)
        LOGGER.debug(f'D bracket: {bracket}')
        
        # step 5: determin Delta_ud by detuing around mL=E0 (fixed) and vary mR around mR=E0-2Eu (spin up particle left adn spin down anti-particle right)
        self.envelope_model.band_model.parameter_dict[mu_R] = E0
        
        LOGGER.info('finding D')       
        D_sol = self.find_avoided_crossing(solver,(left_up,right_h_down),(mu_R,),{mu_R:new_bounds},iterative_solving=iterative_model_solver,bracket=bracket)
        
        new_bounds = bounds_determining(iterative_model_solver.saved_results,3)
        iterative_model_solver.return_func = lambda x:x[0][3]
        bracket = bracket_finder(3)
        LOGGER.debug(f'D_so bracket: {bracket}')
        
        # step 4: Determine Delta_uu by detuning around mL=E0 (fixed) and vary mR around mR=E0-2Eu (spin up particle left and anti-particle right)
        self.envelope_model.band_model.parameter_dict[mu_R] = E0
        LOGGER.info('finding D_so')       
        Dso_sol = self.find_avoided_crossing(solver,(left_up,right_h_up),(mu_R,),{mu_R:new_bounds},iterative_solving=iterative_model_solver,bracket=bracket)
        
        
        return_tup =  T_sol, Tso_sol,D_sol,Dso_sol
        if verbose_result:
            return return_tup + (iterative_model_solver.saved_results,)
        return return_tup
        """
        #return



from nqcpfem.parameter_search import IterativeModelSolver
from typing import Any
class IntermediateResSave(IterativeModelSolver):
    def __init__(self, construction_func: Callable[..., Any], solver: ModelSolver, evaluation_func: Callable[..., Any] | None = None, start_from_prev=True,return_func=None):
        super().__init__(construction_func, solver, evaluation_func, start_from_prev)
        self.return_func =return_func
        self.saved_results = []
    def __call__(self, *args, **kwargs):
        res =super().__call__(*args, **kwargs)
        self.saved_results.append((args,kwargs,res))
        return self.return_func(res)
    


from collections import namedtuple
Result = namedtuple('Result',['x','f','xvals','fvals','derivs'])

class CrossingFinder():
    def __init__(self,func,x_range,deriv_step_factor=1e-3,deriv_tol=1,max_iter=18,x_tol=1e-3):

        self.func = func
        self.x_range = x_range
        self.deriv_step_factor = deriv_step_factor
        self.deriv_tol = deriv_tol # how small should the derivative be before we believe that ii
        self.max_iter = max_iter
        self.x_tol = x_tol
        self._fL_bound = None
        self._fR_bound = None
        self.derivs = []
        
    @property
    def deriv_step(self):
        return (self.x_range[1]-self.x_range[0])*self.deriv_step_factor
    
    
    @property
    def fL_bound(self):
        if self._fL_bound is None:
            self._fL_bound = self.func(self.x_range[0])
        return self._fL_bound
    
    @property
    def fR_bound(self):
        if self._fR_bound is None:
            self._fR_bound = self.func(self.x_range[1])
        return self._fR_bound
    
    def minimize(self,xL=None,fL=None,dL=None,xR=None,fR=None,dR=None,verbose_res=False):
        class func_wrap():
            def __init__(self,func):
                self.xs = []
                self.fs = []
                self.func = func
            def __call__(self,x):
                self.xs.append(x)
                y = self.func(x)
                self.fs.append(y)
                return y
        func = func_wrap(self.func)
        if xL is None or xR is None:
            xL,xR = self.x_range[0],self.x_range[1]
            fL,fR = self.fL_bound,self.fR_bound
            dL = (-1,-1)
            dR = (1,1)
        if dR is None:
            dR = (1,1)
        if dL is None:
            dL = (-1,-1)
        i  = 0
        

        
        returner = lambda x,f: Result(x,f,func.xs,func.fs,self.derivs) if verbose_res else (x,f) 
        
        maxima = []
        x = (xR+xL)/2
        while i<self.max_iter:
            i+=1
            LOGGER.debug((i,xR,xL))
            x_old = x
            x = (fL-fR +xL+xR)/2
            # if outside interval: reflect it into the interval
            
            if x<xL:
                LOGGER.debug(f'reflect around xL: {x,2*(xL-x)}')
                x = x + 2*(xL-x)
            if x>xR:
                LOGGER.debug(f'reflect around xR: {x,-2*(x-xR)}')
                x = x - 2*(x-xR)
            
            # if too close to the edge: move it further in
            if np.isclose(x,xL,atol=10*self.deriv_step):
                LOGGER.debug(f'shift right: {x,10*self.deriv_step}')
                x += 10*self.deriv_step
            if np.isclose(x,xR,atol=10*self.deriv_step):
                LOGGER.debug(f'shift left: {x,-10*self.deriv_step}')
                x += -10*self.deriv_step
            
            
            # if it is still too close, outside or interval is too small. We do the alternative point distinguising

            if x<xL or x>xR or any(np.isclose(x,[xL,xR],atol=10*self.deriv_step)) or np.abs(xR-xL)<2*self.x_tol*(self.x_range[1]-self.x_range[0]):
                # we get here if: linear intersection guess moves us further away, is too close to previous points, or search interval is already small
                # find the closest of xL and xR and move 10*self.deriv_step towards the center
                
                # be closest to the point with smallest derivative 
                left_deriv = np.abs(dL[1]) if np.abs(dL[1])<self.deriv_tol else np.abs(dL[0])
                right_deriv = np.abs(dR[0]) if np.abs(dR[0])<self.deriv_tol else np.abs(dR[1])
                delta = left_deriv-right_deriv
                sigma = left_deriv+right_deriv
                # delta = 0 -> middle. delta = sigma -> right point. delta = -sigma left_point

                x_new= (0.5+delta/(2*sigma))*xR + (0.5-delta/(2*sigma))*xL  # shift delta according to the smallest derivative.
                LOGGER.debug(f'alternative:{x,x_new}. reason:{x<xL ,x>xR,np.isclose(x,[xL,xR],atol=10*self.deriv_step),np.abs(xR-xL)<2*self.x_tol*(self.x_range[1]-self.x_range[0])} ')
<<<<<<< HEAD
                LOGGER.debug(f'{left_deriv,right_deriv,delta,sigma,(0.5+delta/(2*sigma)),(0.5-delta/(2*sigma))}') 
=======
                LOGGER.debug((left_deriv,right_deriv,delta,sigma,(0.5+delta/(2*sigma)),(0.5-delta/(2*sigma))))
                x = x_new
            prev_xs = np.array([m[0] for m in maxima] + [m[0] for m in self.derivs])
            if any(np.isclose(x,prev_xs,atol=self.deriv_step)):
                point = prev_xs[np.isclose(x,prev_xs,atol=self.deriv_step)]
                LOGGER.debug(f'already seen: {point}. shifting the point')
                if not isinstance(point,float):
                    point = point[0]
                if x-xL < xR-x:
                    x += 2*self.deriv_step
                else:
                    x += -2*self.deriv_step
                
>>>>>>> dec568d5
            LOGGER.debug(f'relative {(x-x_old)/(self.x_range[1]-self.x_range[0])}')
            deriv=self.derivative_check(x,return_derivs=True)
            LOGGER.debug(f'deriv: {(i,deriv,x)}')

            self.derivs.append((x,)+deriv[1:])
            direc = deriv[0]
            fx = deriv[1]
            if direc is None:
                maxima.append((x,deriv[1:]))
                # pick a point between the maxima and the furthest of the points xL, xR
                if (x-xL) < (xR-x) :
                    xL = x
                    fL = fx
                else:
                    xR = x
                    fR = fx
                
            elif (xR-xL)<self.x_tol*(self.x_range[1]-self.x_range[0]):
                LOGGER.debug(f'converged in {i} steps. Reason: x is within ({xL},{xR})')
                break
            elif direc == 0:
                LOGGER.debug(f'converged in {i} steps. Reason: valid local minimum.')

                break
            else:
                #look at all derivs and pick the next guess
                left,right = self.find_starting_points(self.derivs)
                LOGGER.debug((left,right))

                xL,fL,dL = left[:3]
                xR,fR,dR = right[:3]
                
        if i<self.max_iter:
            return returner(x,fx)
        else:
            LOGGER.debug('did not converge')

            return  returner(x,fx)

    def derivative_check(self,x0,f0=None,dfs=None,return_derivs=False):
        # check left first and if it is within tol, check right as well
        if dfs is None or f0 is None:
            f0 = self.func(x0)
            fl = self.func(x0-self.deriv_step)
            fr = self.func(x0+self.deriv_step)
            
            dfl = (f0-fl)/self.deriv_step 
            dfr = (fr-f0)/self.deriv_step
        else:
            dfl,dfr = dfs
        returner = lambda x: (x,f0,(dfl,dfr)) if return_derivs else (x,f0)
        if np.sign(dfl) == np.sign(dfr):
            return returner(-1*np.sign(dfl)) # go in the direction of of downhill slope
        else: # np.sign(dfl)<=0 and np.sign(dfr)>=0:
            if np.abs(dfl)>self.deriv_tol and np.abs(dfr)>self.deriv_tol:
                # go in direction with lowest value:
                return returner(None) # invalid local extremum? 
                return returner(1 if np.abs(dfl) < dfr else -1)
            elif np.abs(dfl)>self.deriv_tol and dfr<self.deriv_tol:
                return returner(-1*np.sign(dfr))# go in the direction specified by the one below self.deriv_tol
            elif np.abs(dfl)<self.deriv_tol and dfr>self.deriv_tol:    
                return returner(-1*np.sign(dfl))# go in the direction specified by the one below self.deriv_tol
            elif dfl>-self.deriv_tol and dfr<self.deriv_tol:
                return returner(0) # we converged
            else:
                LOGGER.debug('local maxima')
                return returner(None) # pick any i guess

    def find_starting_points(self,derivative_points,return_minimum=True):
        """ based on the derivatives at the points, estimate the best starting x-points. 
        These are chosen to be the two points that are closest to eachother,while still having the opposite sign of the derivatives"""
        left_points = []
        right_points = []
        for point in derivative_points:
            grad = self.derivative_check(*point)[0]
            LOGGER.debug((point,grad))

            if grad is None:
                continue # skip local maxima
            if grad > 0: # go to right i.e. this point is to the left:
                left_points.append(point)
            elif grad < 0:
                right_points.append(point)
            elif return_minimum:
                LOGGER.debug('minimum_found')

                return Result(point[0],point[1],[],[],self.derivs)
        
        
        def outermost_point_I(points,dir):
            xs =  np.array([p[0] for p in points])
            func = np.argmax if dir=='left' else np.argmin
            return points[func(xs)]
        
        
        l_point = outermost_point_I(left_points,'left') if len(left_points) else (self.x_range[0],self.fL_bound,(-1,-1))
        r_point = outermost_point_I(right_points,'right') if len(right_points) else (self.x_range[1],self.fR_bound,(1,1))
        
        if l_point > r_point:
            raise Exception('left was to the right of right...')
        return l_point,r_point

    
    @classmethod
    def warm_start(cls,old_points,new_func,x_vals,new_values,deriv_step_factor=None,**finder_kwargs):
        """create a new crossing finder and a set of points which can be passed to find_starting_points of the crossing finder for a warm start"""
        
        # assumes x_range is in x_vals as min and max
        xLi = np.argmin(x_vals)
        xRi = np.argmax(x_vals)
        
        if deriv_step_factor is None:   
            new = CrossingFinder(new_func,(x_vals[xLi][0],x_vals[xRi][0]),**finder_kwargs)
        else:
            new = CrossingFinder(new_func,(x_vals[xLi][0],x_vals[xRi][0]),deriv_step_factor = deriv_step_factor,**finder_kwargs)
        # set bounds
        LOGGER.debug(new.x_range)
        LOGGER.debug(new.deriv_step_factor)
        LOGGER.debug(new.deriv_step)
        
        new._fL_bound = new_values[xLi]
        new._fR_bound = new_values[xRi]

        
        new_values = np.asarray(new_values)
        x_vals = np.asarray(x_vals)
        
        # create new point list:
        new_points = []
        for p in old_points:
            x = p[0]
            f = new_values[np.where(x_vals==x)[0]][0]
            fl = new_values[np.where(x_vals==x-new.deriv_step)[0]][0]
            fr = new_values[np.where(x_vals==x+new.deriv_step)[0]][0]
            dfl = (f-fl)/new.deriv_step
            dfr = (fr-f)/new.deriv_step

            LOGGER.debug((x,f,(dfl,dfr)))

            new_points.append((x,f,(dfl,dfr)))
        new.derivs = new_points
        return new,new_points
<|MERGE_RESOLUTION|>--- conflicted
+++ resolved
@@ -557,9 +557,7 @@
 
                 x_new= (0.5+delta/(2*sigma))*xR + (0.5-delta/(2*sigma))*xL  # shift delta according to the smallest derivative.
                 LOGGER.debug(f'alternative:{x,x_new}. reason:{x<xL ,x>xR,np.isclose(x,[xL,xR],atol=10*self.deriv_step),np.abs(xR-xL)<2*self.x_tol*(self.x_range[1]-self.x_range[0])} ')
-<<<<<<< HEAD
-                LOGGER.debug(f'{left_deriv,right_deriv,delta,sigma,(0.5+delta/(2*sigma)),(0.5-delta/(2*sigma))}') 
-=======
+
                 LOGGER.debug((left_deriv,right_deriv,delta,sigma,(0.5+delta/(2*sigma)),(0.5-delta/(2*sigma))))
                 x = x_new
             prev_xs = np.array([m[0] for m in maxima] + [m[0] for m in self.derivs])
@@ -572,8 +570,7 @@
                     x += 2*self.deriv_step
                 else:
                     x += -2*self.deriv_step
-                
->>>>>>> dec568d5
+
             LOGGER.debug(f'relative {(x-x_old)/(self.x_range[1]-self.x_range[0])}')
             deriv=self.derivative_check(x,return_derivs=True)
             LOGGER.debug(f'deriv: {(i,deriv,x)}')
